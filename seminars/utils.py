--- conflicted
+++ resolved
@@ -14,12 +14,7 @@
 from psycopg2.sql import SQL
 from seminars import db
 from six import string_types
-<<<<<<< HEAD
-from urllib.parse import urlparse
-=======
 from urllib.parse import urlparse, urlencode
-import iso639
->>>>>>> 85c4d366
 import pytz
 import re
 from .toggle import toggle
@@ -94,8 +89,6 @@
     except:
         return False
 
-<<<<<<< HEAD
-=======
 def similar_urls(x,y):
     a, b = urlparse(x), urlparse(y)
     return a[1] == b[1] and (a[2] == b[2] or a[2] == b[2] + "/" or a[2] + "/" == b[2])
@@ -103,7 +96,6 @@
 def cleanse_dashes(s):
     # replace unicode variants of dashes (which users might cut-and-paste in) with ascii dashes
     return '-'.join(re.split(dash_re,s))
->>>>>>> 85c4d366
 
 def validate_daytime(s):
     if not daytime_re.fullmatch(s):
@@ -119,11 +111,7 @@
 
 
 def validate_daytimes(s):
-<<<<<<< HEAD
-    t = s.strip().split("-")
-=======
     t = s.split('-')
->>>>>>> 85c4d366
     if len(t) != 2:
         return None
     start, end = validate_daytime(t[0]), validate_daytime(t[1])
@@ -730,7 +718,6 @@
     bIO = BytesIO()
     bIO.write(cal.to_ical())
     bIO.seek(0)
-<<<<<<< HEAD
     return send_file(
         bIO, attachment_filename=filename, as_attachment=True, add_etags=False
     )
@@ -750,10 +737,7 @@
         return 5
     else:
         return 6
-=======
-    return send_file(bIO, attachment_filename=filename, as_attachment=True, add_etags=False)
 
 def url_for_with_args(name, args, **kwargs):
     query = ('?' + urlencode(args)) if args else ''
-    return url_for(name, **kwargs) + query
->>>>>>> 85c4d366
+    return url_for(name, **kwargs) + query