--- conflicted
+++ resolved
@@ -246,13 +246,7 @@
     if start_time > end_time:
         end_time = end_time + timedelta(days=1)
     if start_time + timedelta(hours=8) < end_time:
-<<<<<<< HEAD
-        flash_warning(
-            "Time range exceeds 8 hours, please update if that was unintended."
-        )
-=======
         flash_warnmsg("Time range exceeds 8 hours, please update if that was unintended.")
->>>>>>> c65f24e3
     if is_nighttime(start_time) or is_nighttime(end_time):
         flash_warnmsg(
             "Time range includes monring hours before 6am. Please update using 24-hour notation, or specify am/pm, if that was unintentional."
