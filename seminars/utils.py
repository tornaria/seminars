--- conflicted
+++ resolved
@@ -9,6 +9,7 @@
 from icalendar import Calendar
 from io import BytesIO
 from lmfdb.backend.utils import IdentifierWrapper
+from lmfdb.utils.search_boxes import SearchBox
 from markupsafe import Markup, escape
 from psycopg2.sql import SQL
 from seminars import db
@@ -666,8 +667,6 @@
     return render_template("inputerror.html", messages=errmsgs)
 
 
-<<<<<<< HEAD
-=======
 def toggle(tglid, value, checked=False, classes="", onchange="", name=""):
     if classes:
         classes += " "
@@ -728,7 +727,6 @@
         return '<span style="display: inline-block">%s</span>' % (main,)
 
 
->>>>>>> 5c759b13
 def ics_file(talks, filename, user=current_user):
     cal = Calendar()
     cal.add("VERSION", "2.0")
