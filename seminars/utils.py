--- conflicted
+++ resolved
@@ -204,19 +204,9 @@
     """ Given a blob of text looks for URLs (beggining with http:// or https://) and makes them hyperlinks. """
     tokens = re.split(r"(\s+)", x)
     for i in range(len(tokens)):
-<<<<<<< HEAD
         if valid_url(tokens[i]):
             tokens[i] = '<a href="%s">%s</a>'%(tokens[i], tokens[i][tokens[i].index("//")+2:])
     return ''.join(tokens)
-=======
-        if validate_url(tokens[i]):
-            tokens[i] = '<a href="%s">%s</a>' % (
-                tokens[i],
-                tokens[i][tokens[i].index("//") + 2 :],
-            )
-    return "".join(tokens)
-
->>>>>>> 1eb23d25
 
 def naive_utcoffset(tz):
     if isinstance(tz, str):
@@ -561,13 +551,7 @@
         assert tz is not None
         return localize_time(t, tz)
     elif (col.endswith("page") or col.endswith("link")) and typ == "text":
-<<<<<<< HEAD
         if not valid_url(inp):
-=======
-        if not validate_url(inp) and not (
-            col == "live_link" and (inp == "see comments" or inp == "See comments")
-        ):
->>>>>>> 1eb23d25
             raise ValueError("Invalid URL")
         return inp
     elif col.endswith("email") and typ == "text":
