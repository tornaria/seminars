--- conflicted
+++ resolved
@@ -323,13 +323,6 @@
         email = read_timed_token(token, "confirm email", 86400)
     except Exception:
         flash_error("The confirmation link is invalid or has expired.")
-<<<<<<< HEAD
-=======
-        return redirect(url_for(".info"))
-    user = SeminarsUser(email=email)
-    if user.email_confirmed:
-        flash_error("Email already confirmed.")
->>>>>>> 66cea389
     else:
         user = SeminarsUser(email=email)
         if user.email_confirmed:
