--- conflicted
+++ resolved
@@ -51,10 +51,7 @@
     userdata['username'] = 'Anonymous' if current_user.is_anonymous() else current_user.name
     userdata['user_is_authenticated'] = current_user.is_authenticated
     userdata['user_is_admin'] = current_user.is_admin()
-<<<<<<< HEAD
-=======
     userdata['user_is_creator'] = current_user.is_creator()
->>>>>>> e075b638
     userdata['get_username'] = get_username  # this is a function
     return userdata
 
