# -*- encoding: utf-8 -*-
from __future__ import absolute_import
import flask
import sys, time
from urllib.parse import urlencode, quote
from functools import wraps
from seminars.app import app, send_email
from lmfdb.logger import make_logger
from flask import (
    render_template,
    request,
    Blueprint,
    url_for,
    redirect,
    make_response,
    session,
    send_file,
)
from flask_login import (
    login_required,
    login_user,
    current_user,
    logout_user,
    LoginManager,
)
from lmfdb.utils import flash_error
from markupsafe import Markup
from icalendar import Calendar
from io import BytesIO

from psycopg2.sql import SQL
from lmfdb import db

assert db
from seminars.utils import timezones, timestamp
from seminars.tokens import generate_timed_token, read_timed_token, read_token
import datetime


login_page = Blueprint("user", __name__, template_folder="templates")
logger = make_logger(login_page)


login_manager = LoginManager()

from .pwdmanager import userdb, SeminarsUser, SeminarsAnonymousUser


@login_manager.user_loader
def load_user(uid):
    return SeminarsUser(uid)


login_manager.login_view = "user.info"

login_manager.anonymous_user = SeminarsAnonymousUser


def get_username(uid):
    """returns the name of user @uid"""
    return SeminarsUser(uid).name

def timestamp():
    return "[%s UTC]" % time.strftime("%Y-%m-%d %H:%M:%S", time.gmtime())

# globally define user properties and username
@app.context_processor
def ctx_proc_userdata():
    userdata = {
        "user": current_user,
        "usertime": datetime.datetime.now(tz=current_user.tz),
    }
    # used to display name of locks
    userdata["get_username"] = get_username  # this is a function
    return userdata


# blueprint specific definition of the body_class variable
@login_page.context_processor
def body_class():
    return {"body_class": "login"}


@login_page.route("/login", methods=["POST"])
def login(**kwargs):
    # login and validate the user …
    # remember = True sets a cookie to remember the user
    email = request.form["email"]
    password = request.form["password"]
    if not email or not password:
        flash_error("Oops! Wrong username or password.")
        return redirect(url_for(".info"))
    next = request.form["next"]
    # we always remember
    remember = True  # if request.form["remember"] == "on" else False
    user = SeminarsUser(email=email)
    if user and user.authenticate(password):
        login_user(user, remember=remember)
        if user.name:
            flask.flash(Markup("Hello %s, your login was successful!" % user.name))
        else:
            flask.flash(Markup("Hello, your login was successful!"))
        logger.info("login: '%s' - '%s'" % (user.get_id(), user.name))
        return redirect(next or url_for(".info"))
    flash_error("Oops! Wrong username or password.")
    return redirect(url_for(".info"))


def admin_required(fn):
    """
    wrap this around those entry points where you need to be an admin.
    """

    @wraps(fn)
    @login_required
    def decorated_view(*args, **kwargs):
        logger.info("admin access attempt by %s" % current_user.get_id())
        if not current_user.is_admin():
            return flask.abort(403)  # access denied
        return fn(*args, **kwargs)

    return decorated_view


def creator_required(fn):
    """
    wrap this around those entry points where you need to be a creator.
    """

    @wraps(fn)
    @login_required
    def decorated_view(*args, **kwargs):
        logger.info("creator access attempt by %s" % current_user.get_id())
        if not current_user.is_creator():
            return flask.abort(403)  # access denied
        return fn(*args, **kwargs)

    return decorated_view


def email_confirmed_required(fn):
    """
    wrap this around those entry points where you need to be a creator.
    """

    @wraps(fn)
    @login_required
    def decorated_view(*args, **kwargs):
        logger.info("email confirmed access attempt by %s" % current_user.get_id())
        if not current_user.email_confirmed:
            flash_error("Oops, you haven't yet confirmed your email")
            return redirect(url_for("user.info"))
        return fn(*args, **kwargs)

    return decorated_view


@login_page.route("/info")
def info():
    if current_user.is_authenticated:
        title = section = "Account"
    else:
        title = section = "Login"
    return render_template(
        "user-info.html",
        info=info,
        title=title,
        section=section,
        timezones=timezones,
        user=current_user,
        session=session,
    )


# ./info again, but for POST!


@login_page.route("/set_info", methods=["POST"])
@login_required
def set_info():
    for k, v in request.form.items():
        print(k, v)
        setattr(current_user, k, v)
    previous_email = current_user.email
    if current_user.save():
        flask.flash(Markup("Thank you for updating your details!"))
    if previous_email != current_user.email:
        if send_confirmation_email(current_user.email):
            flask.flash(Markup("New confirmation email has been sent!"))
    return redirect(url_for(".info"))


@login_page.route("/seminars")
@creator_required
def list_seminars():
    raise NotImplementedError


@login_page.route("/subscriptions")
@creator_required
def list_subscriptions():
    raise NotImplementedError


@login_page.route("/send_confirmation_email")
@login_required
def resend_confirmation_email():
    if send_confirmation_email(current_user.email):
        flask.flash(Markup("New confirmation email has been sent!"))
    return redirect(url_for(".info"))


# The analogous function creator_required is not defined, since we want to allow normal users to creat things that won't be displayed until they're approved as a creator.


def housekeeping(fn):
    """
    wrap this around maintenance calls, they are only accessible for
    admins and for localhost
    """

    @wraps(fn)
    def decorated_view(*args, **kwargs):
        logger.info("housekeeping access attempt by %s" % request.remote_addr)
        if request.remote_addr in ["127.0.0.1", "localhost"]:
            return fn(*args, **kwargs)
        return admin_required(fn)(*args, **kwargs)

    return decorated_view


@login_page.route("/register/", methods=["GET", "POST"])
def register():
    if request.method == "GET":
        return render_template("register.html", title="Register", email="")
    elif request.method == "POST":
        email = request.form["email"]
        pw1 = request.form["password1"]
        pw2 = request.form["password2"]
        from email_validator import validate_email, EmailNotValidError

        try:
            validate_email(email)
        except EmailNotValidError as e:
            flash_error("""Oops, email '%s' is not allowed. %s""", email, str(e))
            return make_response(render_template("register.html", title="Register", email=email))
        if pw1 != pw2:
            flash_error("Oops, passwords do not match!")
            return make_response(render_template("register.html", title="Register", email=email))

        if len(pw1) < 8:
            flash_error("Oops, password too short. Minimum 8 characters please!")
            return make_response(render_template("register.html", title="Register", email=email))

        password = pw1
        if userdb.user_exists(email=email):
            flash_error("Sorry, email '%s' is already registered!", email)
            return make_response(render_template("register.html", title="Register", email=email))

        newuser = userdb.new_user(email=email, password=password,)

        send_confirmation_email(email)
        login_user(newuser, remember=True)
        flask.flash(Markup("Hello! Congratulations, you are a new user!"))
        logger.info("new user: '%s' - '%s'" % (newuser.get_id(), newuser.email))
        return redirect(url_for(".info"))


@login_page.route("/change_password", methods=["POST"])
@login_required
def change_password():
    email = current_user.email
    pw_old = request.form["oldpwd"]
    if not current_user.authenticate(pw_old):
        flash_error("Ooops, old password is wrong!")
        return redirect(url_for(".info"))

    pw1 = request.form["password1"]
    pw2 = request.form["password2"]
    if pw1 != pw2:
        flash_error("Oops, new passwords do not match!")
        return redirect(url_for(".info"))

    if len(pw1) < 8:
        flash_error("Oops, password too short. Minimum 8 characters please!")
        return redirect(url_for(".info"))

    userdb.change_password(email, pw1)
    flask.flash(Markup("Your password has been changed."))
    return redirect(url_for(".info"))


@login_page.route("/logout")
@login_required
def logout():
    logout_user()
    flask.flash(Markup("You are logged out now. Have a nice day!"))
    return redirect(request.args.get("next") or request.referrer or url_for(".info"))


@login_page.route("/admin")
@login_required
@admin_required
def admin():
    return "success: only admins can read this!"


# confirm email


def generate_confirmation_token(email):
    return generate_timed_token(email, salt="confirm email")


def send_confirmation_email(email):
    token = generate_confirmation_token(email)
    confirm_url = url_for(".confirm_email", token=token, _external=True, _scheme="https")
    html = render_template("confirm_email.html", confirm_url=confirm_url)
    subject = "Please confirm your email"
    try:
        send_email(email, subject, html)
<<<<<<< HEAD
    except:
        flash_error('Unable to send email confirmation link, please contact <a href="mailto:mathseminars@math.mit.edu">mathseminars@math.mit.edu</a> directly to confirm your email')
        app.logger.error("%s unable to send email to %s due to error: %s" % (timestamp(), email, sys.exc_info()[0]))
        return
=======
        return True
    except:
        import sys
        flash_error('Unable to send email confirmation link, please contact <a href="mailto:mathseminars@math.mit.edu">mathseminars@math.mit.edu</a> directly to confirm your email')
        app.logger.error("%s unable to send email to %s due to error: %s" % (timestamp(), email, sys.exc_info()[0]))
        return False
>>>>>>> 8346eb19




import os
@login_page.route("/sendlostemails")
@housekeeping
def send_lost_emails():
    def send_confirmation_email_fix(email):
        token = generate_confirmation_token(email)
        confirm_url = 'https://mathseminars.org/' + url_for(".confirm_email", token=token)
        html = render_template("confirm_email.html", confirm_url=confirm_url)
        subject = "Please confirm your email"
        send_email(email, subject, html)

    def send_reset_password_fix(email):
        token = generate_password_token(email)
        reset_url = 'https://mathseminars.org/'  + url_for(".reset_password_wtoken", token=token)
        html = render_template("reset_password_email.html", reset_url=reset_url)
        subject = "Resetting password"
        send_email(email, subject, html)
    root_path = os.path.abspath(
        os.path.join(os.path.dirname(os.path.abspath(__file__)), "..", "..")
    )
    out = ""
    if os.path.exists(os.path.join(root_path, 'confirmation_emails.txt')):
        with open(os.path.join(root_path, 'confirmation_emails.txt')) as F:
            out += "confirmation_emails.txt\n"
            for email in F.readlines():
                email = email.rstrip('\n')
                try:
                    send_confirmation_email_fix(email)
                    out += email +  ', success\n'
                except Exception:
                    out += email +  ', fail\n'
    if os.path.exists(os.path.join(root_path, 'reset_emails.txt')):
        with open(os.path.join(root_path, 'reset_emails.txt')) as F:
            out += "reset_emails.txt\n"
            for email in F.readlines():
                email = email.rstrip('\n')
                try:
                    send_reset_password_fix(email)
                    out += email +  ', success\n'
                except Exception:
                    out += email +  ', fail\n'

    return out.replace("\n", "<br>")



@login_page.route("/confirm/<token>")
@login_required
def confirm_email(token):
    try:
        # the users have 24h to confirm their email
        email = read_timed_token(token, "confirm email", 86400)
    except Exception:
        flash_error("The confirmation link is invalid or has expired.")
    else:
        if current_user.email.lower() != email.lower():
            flash_error("The link is not valid for this account.")
        elif current_user.email_confirmed:
            flash_error("Email already confirmed.")
        else:
            current_user.email_confirmed = True
            current_user.save()
            flask.flash("You have confirmed your email. Thanks!", "success")
    return redirect(url_for(".info"))


# reset password


def generate_password_token(email):
    return generate_timed_token(email, salt="reset password")


def send_reset_password(email):
    token = generate_password_token(email)
    reset_url = url_for(".reset_password_wtoken", token=token, _external=True, _scheme="https")
    html = render_template("reset_password_email.html", reset_url=reset_url)
    subject = "Resetting password"
    send_email(email, subject, html)


@login_page.route("/reset_password", methods=["GET", "POST"])
def reset_password():
    if request.method == "GET":
        return render_template("reset_password_ask_email.html", title="Forgot Password",)
    elif request.method == "POST":
        email = request.form["email"]
        if userdb.user_exists(email):
            send_reset_password(email)
        flask.flash(Markup("Check your mailbox for instructions on how to reset your password"))
        return redirect(url_for(".info"))


@login_page.route("/reset/<token>", methods=["GET", "POST"])
def reset_password_wtoken(token):
    try:
        # the users have one hour to use previous token
        email = read_timed_token(token, "reset password", 3600)
    except Exception:
        flash_error("The link is invalid or has expired.")
        return redirect(url_for(".info"))
    if not userdb.user_exists(email):
        flash_error("The link is invalid or has expired.")
        return redirect(url_for(".info"))
    if request.method == "GET":
        return render_template("reset_password_wtoken.html", title="Reset password", token=token)
    elif request.method == "POST":
        pw1 = request.form["password1"]
        pw2 = request.form["password2"]
        if pw1 != pw2:
            flash_error("Oops, passwords do not match!")
            return redirect(url_for(".reset_password_wtoken", token=token))

        if len(pw1) < 8:
            flash_error("Oops, password too short. Minimum 8 characters please!")
            return redirect(url_for(".reset_password_wtoken", token=token))

        userdb.change_password(email, pw1)
        flask.flash(Markup("Your password has been changed. Please login with your new password."))
        return redirect(url_for(".info"))


# endorsement


@login_page.route("/endorse", methods=["POST"])
@login_required
@creator_required
def get_endorsing_link():
    email = request.form["email"]
    from email_validator import validate_email, EmailNotValidError

    try:
        validate_email(email)
    except EmailNotValidError as e:
        flash_error("""Oops, email '%s' is not allowed. %s""", email, str(e))
        return redirect(url_for(".info"))
    link = endorser_link(current_user, email)
    rec = userdb.lookup(email, ["name", "creator", "email_confirmed"])
    if rec is None or not rec["email_confirmed"]:  # No account or email unconfirmed
        to_send = """Hello,

I am offering you permission to add content (e.g., create a seminar)
on the mathseminars.org website.

To accept this invitation:

1. Register at https://mathseminars.org/user/register/ using this email address.

2. Click on the link the system emails you, to confirm your email address.

3. Go to {link}

Best,
{name}
""".format(
            link=link, name=current_user.name
        )
        data = {
            "body": to_send,
            "subject": "An invitation to collaborate on mathseminars.org",
        }
        endorsing_link = """
<p>
 The link to endorse {email} is</br>
 <span class="noclick">{link}</span></br>
<button onClick="window.open('mailto:{email}?{msg}')">
Send email
</button>
 </p>
""".format(
            link=link, email=email, msg=urlencode(data, quote_via=quote)
        )
    else:
        target_name = rec["name"]
        if rec["creator"]:
            endorsing_link = "<p>{target_name} is already able to create content.</p>".format(
                target_name=target_name
            )
        else:
            to_send = """Dear {target_name},

I have endorsed you on mathseminars.org and any content you create will
be publicly viewable.

Best,
{name}
""".format(
                name=current_user.name, target_name=target_name
            )
            data = {
                "body": to_send,
                "subject": "Endorsement to create content on mathseminars.org",
            }
            userdb.make_creator(email, current_user._uid)
            endorsing_link = """
<p>
 {target_name} is now able to create content.</br>
<button onClick="window.open('mailto:{email}?{msg}')">
Send email
</button> to let them know.
""".format(
                target_name=target_name, email=email, msg=urlencode(data, quote_via=quote),
            )
    session["endorsing link"] = endorsing_link
    return redirect(url_for(".info"))


def generate_endorsement_token(endorser, email):
    rec = [int(endorser.id), email]
    return generate_timed_token(rec, "endorser")


def endorser_link(endorser, email):
    token = generate_endorsement_token(endorser, email)
    return url_for(".endorse_wtoken", token=token, _external=True, _scheme="https")


@login_page.route("/endorse/<token>")
@login_required
@email_confirmed_required
def endorse_wtoken(token):
    try:
        # tokens last forever
        endorser, email = read_timed_token(token, "endorser", None)
    except Exception:
        return flask.abort(404, "The link is invalid or has expired.")
        return redirect(url_for(".info"))
    if current_user.is_creator():
        flash_error("Account already has creator privileges.")
    elif current_user.email.lower() != email.lower():
        flash_error("The link is not valid for this account.")
    else:
        userdb.make_creator(current_user.email, int(endorser))
        current_user.save()
        flask.flash("You can now create seminars. Thanks!", "success")
    return redirect(url_for(".info"))


@login_page.route("/subscribe/<shortname>")
@login_required
def seminar_subscriptions_add(shortname):
    code, msg = current_user.seminar_subscriptions_add(shortname)
    current_user.save()
    return msg, code


@login_page.route("/unsubscribe/<shortname>")
@login_required
def seminar_subscriptions_remove(shortname):
    code, msg = current_user.seminar_subscriptions_remove(shortname)
    current_user.save()
    return msg, code


@login_page.route("/subscribe/<shortname>/<ctr>")
@login_required
def talk_subscriptions_add(shortname, ctr):
    code, msg = current_user.talk_subscriptions_add(shortname, int(ctr))
    current_user.save()
    return msg, code


@login_page.route("/unsubscribe/<shortname>/<ctr>")
@login_required
def talk_subscriptions_remove(shortname, ctr):
    code, msg = current_user.talk_subscriptions_remove(shortname, int(ctr))
    current_user.save()
    return msg, code


@login_page.route("/ics/<token>")
def ics_file(token):
    try:
        uid = read_token(token, "ics")
        user = SeminarsUser(uid=int(uid))
        if not user.email_confirmed:
            return flask.abort(404, "The email has not yet been confirmed!")
    except Exception:
        return flask.abort(404, "Invalid link")

    cal = Calendar()
    cal.add("VERSION", "2.0")
    cal.add("PRODID", "mathseminars.org")
    cal.add("CALSCALE", "GREGORIAN")
    cal.add("X-WR-CALNAME", "mathseminars.org")

    for talk in user.talks:
        cal.add_component(talk.event(user))
    for seminar in user.seminars:
        for talk in seminar.talks():
            cal.add_component(talk.event(user))
    bIO = BytesIO()
    bIO.write(cal.to_ical())
    bIO.seek(0)
    return send_file(
        bIO, attachment_filename="mathseminars.ics", as_attachment=True, add_etags=False
    )


@login_page.route("/public/")
@login_required
@email_confirmed_required
def public_users():
    query = SQL(
        "SELECT users.affiliation, users.name, users.email, users.homepage FROM users JOIN (SELECT DISTINCT email FROM seminar_organizers WHERE contact) as organizers ON users.email = organizers.email WHERE users.creator = True"
    )
    public_organizers = list(userdb._execute(query))
    public_organizers.sort()
    return render_template(
        "public_users.html", title="Public users", public_users=public_organizers
    )<|MERGE_RESOLUTION|>--- conflicted
+++ resolved
@@ -1,7 +1,6 @@
 # -*- encoding: utf-8 -*-
 from __future__ import absolute_import
 import flask
-import sys, time
 from urllib.parse import urlencode, quote
 from functools import wraps
 from seminars.app import app, send_email
@@ -60,9 +59,6 @@
     """returns the name of user @uid"""
     return SeminarsUser(uid).name
 
-def timestamp():
-    return "[%s UTC]" % time.strftime("%Y-%m-%d %H:%M:%S", time.gmtime())
-
 # globally define user properties and username
 @app.context_processor
 def ctx_proc_userdata():
@@ -319,20 +315,12 @@
     subject = "Please confirm your email"
     try:
         send_email(email, subject, html)
-<<<<<<< HEAD
-    except:
-        flash_error('Unable to send email confirmation link, please contact <a href="mailto:mathseminars@math.mit.edu">mathseminars@math.mit.edu</a> directly to confirm your email')
-        app.logger.error("%s unable to send email to %s due to error: %s" % (timestamp(), email, sys.exc_info()[0]))
-        return
-=======
         return True
     except:
         import sys
         flash_error('Unable to send email confirmation link, please contact <a href="mailto:mathseminars@math.mit.edu">mathseminars@math.mit.edu</a> directly to confirm your email')
         app.logger.error("%s unable to send email to %s due to error: %s" % (timestamp(), email, sys.exc_info()[0]))
         return False
->>>>>>> 8346eb19
-
 
 
 
