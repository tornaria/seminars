--- conflicted
+++ resolved
@@ -55,16 +55,6 @@
             - full_name
             - approver
         """
-<<<<<<< HEAD
-        try:
-            import bcrypt
-            if not existing_hash:
-                existing_hash = text_type(bcrypt.gensalt())
-            return bcrypt.hashpw(pwd.encode('utf-8'), existing_hash.encode('utf-8'))
-        except Exception:
-            logger.warning("Failed to return bchash, perhaps bcrypt is not installed")
-            return None
-=======
         for col in ["email", "password", "full_name", "approver"]:
             assert col in kwdargs
         kwargs['password'] = bchash(kwargs['password'])
@@ -92,7 +82,6 @@
 
 
 
->>>>>>> 67766673
 
 ######## OLD #########
 ######## OLD #########
