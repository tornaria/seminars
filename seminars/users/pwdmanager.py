#!/usr/bin/env python
# -*- encoding: utf-8 -*-
from __future__ import print_function
from __future__ import absolute_import
from six import string_types
import bcrypt
import urllib.parse
from seminars import db
from seminars.tokens import generate_token
from seminars.seminar import WebSeminar, seminars_lucky
from seminars.talk import WebTalk
from seminars.utils import pretty_timezone
from lmfdb.backend.searchtable import PostgresSearchTable
from lmfdb.utils import flash_error
from lmfdb.backend.utils import DelayCommit
from datetime import datetime
from pytz import UTC, all_timezones, timezone, UnknownTimeZoneError
import bisect
from .main import logger

# Read about flask-login if you are unfamiliar with this UserMixin/Login
from flask_login import UserMixin, AnonymousUserMixin
from flask import request, url_for
from email_validator import validate_email, EmailNotValidError

def ilike_escape(email):
    # only do this after validation
    assert '\\' not in email
    return email.replace('%',r'\%')

def ilike_query(email):
    return {'$ilike': ilike_escape(email)}




class PostgresUserTable(PostgresSearchTable):
    def __init__(self):
        PostgresSearchTable.__init__(
            self, db=db, search_table="users", label_col="email", include_nones=True
        )
        # FIXME
        self._rw_userdb = db.can_read_write_userdb()

    def log_db_change(self, what, **kwargs):
        " no need to log the changes "
        # FIXME: also the logger can't handle bytes
        pass

    def can_read_write_userdb(self):
        return self._rw_userdb

    def bchash(self, pwd, existing_hash=None):
        """
        Generate a bcrypt based password hash.
        """
        if not existing_hash:
            existing_hash = bcrypt.gensalt().decode("utf-8")
        return bcrypt.hashpw(pwd.encode("utf-8"), existing_hash.encode("utf-8")).decode("utf-8")

    def new_user(self, **kwargs):
        """
        Creates a new user.
        Required keyword arguments:
            - email
            - password
            - name
            - affiliation
        """
        for col in ["email", "password"]:
            assert col in kwargs
        email = kwargs["email"] = validate_email(kwargs["email"])["email"]
        kwargs["password"] = self.bchash(kwargs["password"])
        if "endorser" not in kwargs:
            kwargs["endorser"] = None
            kwargs["admin"] = kwargs["creator"] = False
        for col in ["email_confirmed", "admin", "creator"]:
            kwargs[col] = kwargs.get(col, False)
        kwargs["talk_subscriptions"] = kwargs.get("talk_subscriptions", {})
        kwargs["seminar_subscriptions"] = kwargs.get("seminar_subscriptions", [])
        for col in ["name", "affiliation", "homepage", "timezone"]:
            kwargs[col] = tz = kwargs.get(col, "")
        assert tz == "" or tz in all_timezones
        kwargs["location"] = None
        kwargs["created"] = datetime.now(UTC)
        self.insert_many([kwargs])
        newuser = SeminarsUser(email=email)
        return newuser

    def change_password(self, email, newpwd):
        self.update(
            query=ilike_query(email),
            changes={"password": self.bchash(newpwd)},
            resort=False,
            restat=False,
        )
        logger.info("password for %s changed!" % email)

    def lookup(self, email, projection=2):
        return self.lucky({'email': ilike_query(email) }, projection=projection, sort=[])


    def user_exists(self, email):
        return self.lucky({"email": ilike_query(email)}, projection="id") is not None


    def authenticate(self, email, password):
        bcpass = self.lookup(email, projection="password")
        if bcpass is None:
            raise ValueError("User not present in database!")
        return bcpass == self.bchash(password, existing_hash=bcpass)


    def make_creator(self, email, endorser):
        with DelayCommit(self):
            db.users.update({"email": ilike_query(email)}, {"creator": True, "endorser": endorser})
            # Update all of this user's created seminars and talks
            db.seminars.update({"owner": ilike_query(email)}, {"display": True})
            # Could do this with a join...
            from seminars.seminar import seminars_search

            for sem in seminars_search({"owner": ilike_query(email)}, "shortname"):
                db.talks.update({"seminar_id": sem}, {"display": True})

    def save(self, data):
        data = dict(data)  # copy
        email = data.pop("email", None)
        if not email:
            raise ValueError("data must contain email")
        user = self.lookup(email)
        if not user:
            raise ValueError("user does not exist")
        if not data:
            raise ValueError("no data to save")
        if "new_email" in data:
            data["email"] = data.pop("new_email")
            try:
                # standerdize email
                data["email"] = validate_email(data["email"])["email"]
            except EmailNotValidError as e:
                flash_error("""Oops, email '%s' is not allowed. %s""", data["email"], str(e))
                return False
            if self.user_exists(data["email"]):
                flash_error("There is already a user registered with email = %s", data["email"])
                return False
        for key in list(data.keys()):
            if key not in self.search_cols:
                data.pop(key)
        with DelayCommit(db):
            if "email" in data:
                newemail = data["email"]
                db.institutions.update({"admin": ilike_query(email)}, {"admin": newemail})
                db.seminars.update({"owner": ilike_query(email)}, {"owner": newemail})
                db.seminar_organizers.update({"email": ilike_query(email)}, {"email": newemail})
                db.talks.update({"speaker_email": ilike_query(email)}, {"speaker_email": newemail})
            self.update({"email": ilike_query(email)}, data)
        return True


userdb = PostgresUserTable()


class SeminarsUser(UserMixin):
    """
    The User Object
    """

    properties = sorted(userdb.col_type) + ["id"]

    def __init__(self, uid=None, email=None):
        if email:
            if not isinstance(email, string_types):
                raise Exception("Email is not a string, %s" % email)
            query = {'email': ilike_query(email)}
        else:
            query = {"id": int(uid)}

        self._authenticated = False
        self._uid = None
        self._dirty = False  # flag if we have to save
        self._data = dict([(_, None) for _ in SeminarsUser.properties])

        user_row = userdb.lucky(query, projection=SeminarsUser.properties)
        if user_row:
            self._authenticated = True
            self._data.update(user_row)
            self._uid = str(self._data["id"])

<<<<<<< HEAD
        self._organizer = db.seminar_organizers.count({"email": ilike_query(self.email)}, record=False) > 0



    def try_to_endorse(self):
        if self.email_confirmed:
            # try to endorse if the user is the organizer of some seminar
            if not self.creator and self._organizer:
                shortname = db.seminar_organizers.lucky({"email": ilike_query(self.email)}, 'seminar_id')
                owner = seminars_lucky({'shortname': shortname}, 'owner')
                owner_id = int(userdb.lookup(owner, 'id'))
                self.endorser = owner_id # must set endorser first
                self.creator = True # it already saves
            # TODO or if it is in some list

=======
>>>>>>> a000f5fe

    @property
    def id(self):
        return self._uid

    @property
    def name(self):
        return self._data.get("name", "")

    @name.setter
    def name(self, name):
        self._data["name"] = name
        self._dirty = True

    @property
    def email(self):
        return self._data.get("email", "")

    @email.setter
    def email(self, email):
        if email != self._data.get("email", ""):
            self._data["new_email"] = email
            self._data["email_confirmed"] = False
            self._dirty = True

    @property
    def homepage(self):
        return self._data.get("homepage", "")

    @homepage.setter
    def homepage(self, url):
        self._data["homepage"] = url
        self._dirty = True

    @property
    def email_confirmed(self):
        return self._data.get("email_confirmed", False)

    @email_confirmed.setter
    def email_confirmed(self, email_confirmed):
        self._data["email_confirmed"] = email_confirmed
        if email_confirmed:
            self.try_to_endorse()

        self._dirty = True

    @property
    def affiliation(self):
        return self._data.get("affiliation", "")

    @affiliation.setter
    def affiliation(self, affiliation):
        self._data["affiliation"] = affiliation
        self._dirty = True

    @property
    def timezone(self):
        tz = self._data.get("timezone")
        if not tz:
            tz = request.cookies.get("browser_timezone", "UTC")
        return tz

    @property
    def raw_timezone(self):
        # For the user info page, we want to allow the user to set their time zone to blank,
        # which is interpreted as the browser's timezone for other uses.
        return self._data.get("timezone", "")

    @property
    def tz(self):
        try:
            return timezone(self.timezone)
        except UnknownTimeZoneError:
            return timezone('UTC')

    def show_timezone(self, dest="topmenu"):
        # dest can be 'browse', in which case "now" is inserted, or 'selecter', in which case fixed width is used.
        return pretty_timezone(self.tz, dest=dest)

    @timezone.setter
    def timezone(self, timezone):
        self._data["timezone"] = timezone
        self._dirty = True

    @property
    def created(self):
        return self._data.get("created")

    @property
    def endorser(self):
        return self._data.get("endorser")

    @endorser.setter
    def endorser(self, endorser):
        self._data["endorser"] = endorser
        self._dirty = True

    @property
    def location(self):
        return self._data.get("location", "")

    @location.setter
    def location(self, location):
        self._data["location"] = location
        self._dirty = True

    @property
    def ics(self):
        return generate_token(self.id, "ics")

    @property
    def ics_link(self):
        return url_for(".ics_file", token=self.ics, _external=True, _scheme="https")

    @property
    def ics_gcal_link(self):
        return "https://calendar.google.com/calendar/render?" + urllib.parse.urlencode(
            {"cid": url_for(".ics_file", token=self.ics, _external=True, _scheme="http")}
        )

    @property
    def ics_webcal_link(self):
        return url_for(".ics_file", token=self.ics, _external=True, _scheme="webcal")

    @property
    def seminar_subscriptions(self):
        return self._data.get("seminar_subscriptions", [])

    @property
    def seminars(self):
        ans = []
        for elt in self.seminar_subscriptions:
            try:
                ans.append(WebSeminar(elt))
            except ValueError:
                self._data["seminar_subscriptions"].remove(elt)
                self._dirty = True
        if self._dirty:
            self.save()
        return ans

    def seminar_subscriptions_add(self, shortname):
        if shortname not in self._data["seminar_subscriptions"]:
            bisect.insort(self._data["seminar_subscriptions"], shortname)
            if shortname in self.talk_subscriptions:
                self._data["talk_subscriptions"].pop(shortname)
            self._dirty = True
            return 200, "Added to favorites"
        else:
            return 200, "Already added to favorites"

    def seminar_subscriptions_remove(self, shortname):
        if shortname in self._data["seminar_subscriptions"]:
            self._data["seminar_subscriptions"].remove(shortname)
            self._dirty = True
            return 200, "Removed from favorites"
        else:
            return 200, "Already removed from favorites"

    @property
    def talk_subscriptions(self):
        return self._data.get("talk_subscriptions", {})

    @property
    def talks(self):
        res = []
        for shortname, ctrs in self.talk_subscriptions.items():
            for ctr in ctrs:
                try:
                    res.append(WebTalk(shortname, ctr))
                except ValueError:
                    self._data["talk_subscriptions"][shortname].remove(ctr)
                    self._dirty = True

        if self._dirty:
            for shortname in self._data["talk_subscriptions"]:
                if not self._data["talk_subscriptions"]:
                    self._data["talk_subscriptions"].pop("shortname")
            self.save()

        res.sort(key=lambda elt: elt.start_time)
        return res

    def talk_subscriptions_add(self, shortname, ctr):
        if shortname in self._data["seminar_subscriptions"]:
            return 200, "Talk is in saved seminar"
        elif ctr in self._data["talk_subscriptions"].get(shortname, []):
            return 200, "Already added to favorites"
        else:
            if shortname in self._data["talk_subscriptions"]:
                bisect.insort(self._data["talk_subscriptions"][shortname], ctr)
            else:
                self._data["talk_subscriptions"][shortname] = [ctr]
            self._dirty = True
            return 200, "Added to favorites"

    def talk_subscriptions_remove(self, shortname, ctr):
        if shortname in self._data["seminar_subscriptions"]:
            return 400, "Talk is part of favorited seminar"
        if ctr in self._data["talk_subscriptions"].get(shortname, []):
            self._data["talk_subscriptions"][shortname].remove(ctr)
            self._dirty = True
            return 200, "Removed from favorites"
        else:
            return 200, "Already removed from favorites"

    @property
    def is_authenticated(self):
        """required by flask-login user class"""
        return self._authenticated

    @is_authenticated.setter
    def is_authenticated(self, is_authenticated):
        """required by flask-login user class"""
        self._authenticated = is_authenticated

    @property
    def is_anonymous(self):
        """required by flask-login user class"""
        return not self._authenticated

    @property
    def is_active(self):
        """required by flask-login user class"""
        # It would be nice to have active tied to email_confirmed,
        # But then users can't see their info page to be able to confirm their email
        return True

    @property
    def is_admin(self):
        return self._data.get("admin", False)

    @property
    def is_creator(self):
        return self._data.get("creator", False)

    @property
<<<<<<< HEAD
    def creator(self):
        return self._data.get("creator", False)

    @creator.setter
    def creator(self, creator):
        self._data["creator"] = creator
        if creator:
            assert self.endorser is not None
            userdb.make_creator(self.email, int(self.endorser)) # it already saves


    def is_organizer(self):
        return (
            self.is_admin()
            or self.is_creator()
            and self._organizer
        )


    def authenticate(self, pwd):
=======
    def is_organizer(self):
        return (
            self.is_admin
            or self.is_creator
            and db.seminar_organizers.count({"email": self.email}) > 0
        )

    def check_password(self, pwd):
>>>>>>> a000f5fe
        """
        checks if the given password for the user is valid.
        @return: True: OK, False: wrong password or username
        """
        if "password" not in self._data:
            logger.warning("no password data in db for '%s'!" % self.email)
            return False
        try:
             return userdb.authenticate(self.email, pwd)
        except ValueError:
            return False
<<<<<<< HEAD
        if self._authenticated:
            self.try_to_endorse()
        return self._authenticated
=======
>>>>>>> a000f5fe

    def save(self):
        if not self._dirty:
            return
        logger.debug("saving '%s': %s" % (self.id, self._data))
        userdb.save(self._data)
        if "new_email" in self._data:
            self.__init__(email=self._data["new_email"])

        self._dirty = False
        return True

class SeminarsAnonymousUser(AnonymousUserMixin):
    """
    The sole purpose of this Anonymous User is the 'is_admin' method
    and probably others.
    """

    @property
    def is_authenticated(self):
        return False

    @property
    def is_active(self):
        return False

    @property
    def is_anonymous(self):
        return True

    @property
    def is_organizer(self):
        return False

    @property
    def is_admin(self):
        return False

    def get_id(self):
        return

    @property
    def email(self):
        return None

    @property
    def name(self):
        return ""

    @property
    def timezone(self):
        return request.cookies.get("browser_timezone", "UTC")

    @property
    def tz(self):
        try:
            return timezone(self.timezone)
        except UnknownTimeZoneError:
            return timezone("UTC")

    @property
    def email_confirmed(self):
        return False

    def show_timezone(self, dest="topmenu"):
        # dest can be 'browse', in which case "now" is inserted, or 'selecter', in which case fixed width is used.
        return pretty_timezone(self.tz, dest=dest)<|MERGE_RESOLUTION|>--- conflicted
+++ resolved
@@ -185,9 +185,7 @@
             self._authenticated = True
             self._data.update(user_row)
             self._uid = str(self._data["id"])
-
-<<<<<<< HEAD
-        self._organizer = db.seminar_organizers.count({"email": ilike_query(self.email)}, record=False) > 0
+            self._organizer = db.seminar_organizers.count({"email": ilike_query(self.email)}, record=False) > 0
 
 
 
@@ -201,9 +199,6 @@
                 self.endorser = owner_id # must set endorser first
                 self.creator = True # it already saves
             # TODO or if it is in some list
-
-=======
->>>>>>> a000f5fe
 
     @property
     def id(self):
@@ -441,7 +436,6 @@
         return self._data.get("creator", False)
 
     @property
-<<<<<<< HEAD
     def creator(self):
         return self._data.get("creator", False)
 
@@ -452,7 +446,7 @@
             assert self.endorser is not None
             userdb.make_creator(self.email, int(self.endorser)) # it already saves
 
-
+    @property
     def is_organizer(self):
         return (
             self.is_admin()
@@ -461,17 +455,7 @@
         )
 
 
-    def authenticate(self, pwd):
-=======
-    def is_organizer(self):
-        return (
-            self.is_admin
-            or self.is_creator
-            and db.seminar_organizers.count({"email": self.email}) > 0
-        )
-
     def check_password(self, pwd):
->>>>>>> a000f5fe
         """
         checks if the given password for the user is valid.
         @return: True: OK, False: wrong password or username
@@ -483,12 +467,6 @@
              return userdb.authenticate(self.email, pwd)
         except ValueError:
             return False
-<<<<<<< HEAD
-        if self._authenticated:
-            self.try_to_endorse()
-        return self._authenticated
-=======
->>>>>>> a000f5fe
 
     def save(self):
         if not self._dirty:
