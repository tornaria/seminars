--- conflicted
+++ resolved
@@ -9,12 +9,7 @@
 # Author: Harald Schilly <harald.schilly@univie.ac.at>
 # Modified : Chris Brady and Heather Ratcliffe
 
-<<<<<<< HEAD
-
-from lmfdb.backend import db
-=======
 from seminars import db
->>>>>>> e36ff0ef
 from lmfdb.backend.base import PostgresBase
 from lmfdb.backend.encoding import Array
 from psycopg2.sql import SQL, Identifier, Placeholder
@@ -33,26 +28,15 @@
         # never narrow down the rmin-rmax range, only increase it!
         self.rmin, self.rmax = -10000, 10000
         self._rw_userdb = db.can_read_write_userdb()
-<<<<<<< HEAD
         cur = self._execute(SQL("SELECT column_name FROM information_schema.columns WHERE table_schema = %s AND table_name = %s"), ['userdb', 'users'])
         self._cols = [rec[0] for rec in cur]
         self._name = "userdb.users"
-=======
-        #TODO use this instead of hardcoded columns names
-        #with identifiers
-        self._username_full_name = ["username", "full_name"]
-        if self._rw_userdb:
-            cur = self._execute(SQL("SELECT column_name FROM information_schema.columns WHERE table_schema = %s AND table_name = %s ORDER BY ordinal_position"), ['userdb', 'users'])
-            self._cols = [rec[0] for rec in cur]
-        else:
-            self._cols = self._username_full_name
->>>>>>> e36ff0ef
+
 
     def can_read_write_userdb(self):
         return self._rw_userdb
 
 
-<<<<<<< HEAD
     def bchash(self, pwd):
         """
         Generate a bcrypt based password hash.
@@ -63,9 +47,6 @@
         return ''.join([random.choice(string.ascii_letters + string.digits) for n in range(32)])
 
     def new_user(self, **kwargs):
-=======
-    def bchash(self, pwd, existing_hash = None):
->>>>>>> e36ff0ef
         """
         Creates a new user.
         Required keyword arguments:
@@ -74,7 +55,6 @@
             - full_name
             - approver
         """
-<<<<<<< HEAD
         for col in ["email", "password", "full_name", "approver"]:
             assert col in kwdargs
         kwargs['password'] = bchash(kwargs['password'])
@@ -101,16 +81,7 @@
             return False
 
 
-=======
-        try:
-            import bcrypt
-            if not existing_hash:
-                existing_hash = bcrypt.gensalt()
-            return bcrypt.hashpw(pwd.encode('utf-8'), existing_hash.encode('utf-8'))
-        except Exception:
-            logger.warning("Failed to return bchash, perhaps bcrypt is not installed")
-            return None
->>>>>>> e36ff0ef
+
 
 ######## OLD #########
 ######## OLD #########
@@ -142,19 +113,7 @@
         new_user = SeminarsUser(uid)
         return new_user
 
-<<<<<<< HEAD
-
-=======
-    def change_password(self, uid, newpwd):
-        if self._rw_userdb:
-            bcpass = self.bchash(newpwd)
-            #TODO: use identifiers
-            updater = SQL("UPDATE userdb.users SET password = %s WHERE username = %s")
-            self._execute(updater, [bcpass, uid])
-            logger.info("password for %s changed!" % uid)
-        else:
-            logger.info("no attempt to change password, not enough privileges")
->>>>>>> e36ff0ef
+
 
     def user_exists(self, uid):
         selecter = SQL("SELECT username FROM userdb.users WHERE username = %s")
