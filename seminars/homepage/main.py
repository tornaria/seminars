from seminars.app import app, not_found_404
from seminars import db
from seminars.talk import talks_search, talks_lucky, talks_lookup
from seminars.utils import (
    Toggle,
    ics_file,
    languages_dict,
    restricted_topics as user_topics,
    subject_dict,
    subject_pairs,
    topdomain,
    topics,
)
from seminars.institution import institutions, WebInstitution
from seminars.knowls import static_knowl
from flask import render_template, request, redirect, url_for, Response, make_response
from seminars.seminar import seminars_search, all_seminars, all_organizers, seminars_lucky, next_talk_sorted
from flask_login import current_user
import json
from datetime import datetime, timedelta
import pytz
from collections import Counter
from dateutil.parser import parse

from lmfdb.utils import (
    BasicSpacer,
    SearchArray,
    SelectBox,
    TextBox,
    flash_error,
    to_dict,
)

from lmfdb.utils.search_parsing import collapse_ors


def get_now():
    # Returns now in UTC, comparable to time-zone aware datetimes from the database
    return datetime.now(pytz.UTC)


def parse_subject(info, query, prefix):
    subject = info.get(prefix + "_subject")
    if subject:
        query["subjects"] = {"$contains": subject}


def parse_topic(info, query, prefix):
    # of the talk
    topic = info.get(prefix + "_topic")
    if topic:
        # FIXME: temporary bridge during addition of physics
        if "_" not in topic:
            topic = "math_" + topic
        query["topics"] = {"$or": [{"$contains": topic}, {"$contains": topic[5:]}]}


def parse_institution_sem(info, query, prefix="seminar"):
    inst = info.get(prefix + "_institution")
    if inst == "None":
        query["institutions"] = []
    elif inst:
        # one day we will do joins
        query["institutions"] = {"$contains": inst}


def parse_institution_talk(info, query, prefix="talk"):
    if info.get(prefix + "_institution"):
        sub_query = {}
        # one day we will do joins
        parse_institution_sem(info, sub_query, prefix="talk")
        sem_shortnames = list(seminars_search(sub_query, "shortname"))
        query["seminar_id"] = {"$in": sem_shortnames}


def parse_venue(info, query, prefix):
    value = info.get(prefix + "_venue")
    if value == "online":
        query["online"] = True
    elif value == "in-person":
        query["room"] = {"$and": [{"$exists": True}, {"$ne": ""}]}


def parse_substring(info, query, field, qfields, start="%", end="%"):
    if info.get(field):
        kwds = [elt.strip() for elt in info.get(field).split(",") if elt.strip()]
        collapse_ors(
            [
                "$or",
                [{qfield: {"$ilike": start + elt + end}} for elt in kwds for qfield in qfields],
            ],
            query,
        )


def parse_access(info, query, prefix):
    # we want exact matches
    access = info.get(prefix + "_access")
    if access == "open":
        query["access"] = "open"
    elif access == "users":
        query["access"] = {"$or": ["open", "users"]}


def parse_date(info, query):
    tz = current_user.tz
    date = info.get("daterange")
    if date:
        sub_query = {}
        if "-" not in date:
            # make it into a range
            date = date + "-" + date
        start, end = date.split("-")
        if start.strip():
            try:
                start = tz.localize(parse(start))
                sub_query["$gte"] = start
            except Exception:
                flash_error("Could not parse date: '%s'", start)
        if end.strip():
            try:
                end = tz.localize(parse(end))
                end = end + datetime.timedelta(hours=23, minutes=59, seconds=59)
                sub_query["$lte"] = end
            except Exception:
                flash_error("Could not parse date: '%s'", end)
        if sub_query:
            query["start_time"] = sub_query


def parse_video(info, query):
    v = info.get("video")
    if v == "yes":
        query["video_link"] = {"$ne": ''}


def parse_language(info, query, prefix):
    v = info.get(prefix + "_language")
    if v:
        query["language"] = v


def talks_parser(info, query):
    parse_subject(info, query, prefix="talk")
    parse_topic(info, query, prefix="talk")
    parse_institution_talk(info, query)
    #parse_venue(info, query, prefix="talk")
    parse_substring(info, query, "talk_keywords",
                    ["title",
                     "abstract",
                     "speaker",
                     "speaker_affiliation",
                     "seminar_id",
                     "comments",
                     "speaker_homepage",
                     "paper_link"])
    parse_access(info, query, prefix="talk")

    parse_substring(info, query, "speaker", ["speaker"])
    parse_substring(info, query, "affiliation", ["speaker_affiliation"])
    parse_substring(info, query, "title", ["title"])
    parse_date(info, query)
    parse_video(info, query)
    parse_language(info, query, prefix="talk")
    query["display"] = True
    # TODO: remove this temporary measure allowing hidden to be None
    query["hidden"] = {"$or": [False, {"$exists": False}]}
    # These are necessary but not succificient conditions to display the talk
    # Also need that the seminar has visibility 2.

    # FIXME: temporary measure during addition of physics
    if topdomain() == "mathseminars.org":
        query["subjects"] = ["math"]

def seminars_parser(info, query):
    parse_subject(info, query, prefix="seminar")
    parse_topic(info, query, prefix="seminar")
    parse_institution_sem(info, query)
    #parse_venue(info, query, prefix="seminar")
    parse_substring(info, query, "seminar_keywords",
                    ["name",
                     "description",
                     "homepage",
                     "shortname",
                     "comments"])
    parse_access(info, query, prefix="seminar")
    parse_language(info, query, prefix="seminar")

    parse_substring(info, query, "name", ["name"])
    query["display"] = True
    query["visibility"] = 2

    # FIXME: temporary measure during addition of physics
    if topdomain() == "mathseminars.org":
        query["subjects"] = ["math"]

# Common boxes


def institutions_shortnames():
    return sorted(
        db.institutions.search({}, projection=["shortname", "name"]), key=lambda elt: elt["name"]
    )


textwidth = 400


class TalkSearchArray(SearchArray):
    noun = "talk"
    plural_noun = "talks"

    def __init__(self):
        ## subjects
        subject = SelectBox(name="seminar_subject", label="Subject", options=[("", "")] + subject_pairs())
        ## topics
        topic = SelectBox(name="talk_topic", label="Topic", options=[("", "")] + user_topics())

        ## pick institution where it is held
        institution = SelectBox(
            name="talk_institution",
            label="Institution",
            options=[("", ""), ("None", "No institution",),]
            + [(elt["shortname"], elt["name"]) for elt in institutions_shortnames()],
        )

        venue = SelectBox(
            name="talk_venue",
            label=static_knowl("venue"),
            options=[("", ""),
                     ("online", "online"),
                     ("in-person", "in-person")
                     ]
        )
        assert venue

        ## keywords for seminar or talk
        keywords = TextBox(
            name="talk_keywords",
            label="Anywhere",
            colspan=(1, 2, 1),
            width=textwidth,
        )
        ## type of access
        access = SelectBox(
            name="talk_access",
            label="Access",
            options=[
                ("", ""),
                ("open", "Any visitor can view link"),
                ("users", "Any logged-in user can view link"),
            ],
        )
        ## number of results to display
        # count = TextBox(name="talk_count", label="Results to display", example=50, example_value=True)

        speaker = TextBox(
            name="speaker",
            label="Speaker",
            colspan=(1, 2, 1),
            width=textwidth,
        )
        affiliation = TextBox(
            name="affiliation",
            label="Affiliation",
            colspan=(1, 2, 1),
            width=160 * 2 - 1 * 20,
        )
        title = TextBox(
            name="title",
            label="Title",
            colspan=(1, 2, 1),
            width=textwidth,
        )
        date = TextBox(
            name="daterange",
            id="daterange",
            label="Date",
            example=datetime.now(current_user.tz).strftime("%B %d, %Y -"),
            example_value=True,
            colspan=(1, 2, 1),
            width=160 * 2 - 1 * 20,
        )
        lang_dict = languages_dict()
        language = SelectBox(
            name="talk_language",
            label="Language",
            options=[("", ""), ("en", "English")]
            + [
                (code, lang_dict[code])
                for code in sorted(db.talks.distinct("language"))
                if code != "en"
            ],
        )
        video = Toggle(name="video", label="Has video")
        self.array = [
            [subject, keywords],
            [topic, title],
            [institution, speaker],
            [language, affiliation],
            [access, date],
            [video]
            # [venue],
            # [count],
        ]

    def main_table(self, info=None):
        return self._print_table(self.array, info, layout_type="horizontal")

    def search_types(self, info):
        return [
            ("talks", "Search for talks"),
            BasicSpacer("Times in %s" % (current_user.show_timezone("browse"))),
        ]

    def hidden(self, info):
        return []  # [("talk_start", "talk_start")]


class SemSearchArray(SearchArray):
    noun = "series"
    plural_noun = "series"

    def __init__(self):
        ## subjects
        subject = SelectBox(name="seminar_subject", label="Subject", options=[("", "")] + subject_pairs())
        ## topics
        topic = SelectBox(name="seminar_topic", label="Topic", options=[("", "")] + user_topics())

        ## pick institution where it is held
        institution = SelectBox(
            name="seminar_institution",
            label="Institution",
            options=[("", ""), ("None", "No institution",),]
            + [(elt["shortname"], elt["name"]) for elt in institutions_shortnames()],
        )

        venue = SelectBox(
            name="seminar_venue",
            label=static_knowl("venue"),
            options=[("", ""),
                     ("online", "online"),
                     ("in-person", "in-person")
                     ]
        )
        assert venue

        ## keywords for seminar or talk
        keywords = TextBox(name="seminar_keywords", label="Anywhere", width=textwidth,)
        ## type of access
        access = SelectBox(
            name="seminar_access",
            label="Access",
            options=[
                ("", ""),
                ("open", "Any visitor can view link"),
                ("users", "Any logged-in user can view link"),
            ],
        )
        lang_dict = languages_dict()
        language = SelectBox(
            name="seminar_language",
            label="Language",
            options=[("", ""), ("en", "English")]
            + [
                (code, lang_dict[code])
                for code in sorted(db.talks.distinct("language"))
                if code != "en"
            ],
        )
        ## number of results to display
        # count = TextBox(name="seminar_count", label="Results to display", example=50, example_value=True)

        name = TextBox(
            name="name",
            label="Name",
            width=textwidth,
            example="Thule topology colloquium series",
        )

        self.array = [
            [subject, keywords],
            [topic, name],
            [institution, access],
            [language],
            # [venue],
            # [count],
        ]

    def main_table(self, info=None):
        return self._print_table(self.array, info, layout_type="horizontal")

    def search_types(self, info):
        return [
            ("seminars", "Search for series"),
            BasicSpacer("Times in %s" % (current_user.show_timezone("browse"))),
        ]

    def hidden(self, info):
        return []  # [("seminar_start", "seminar_start")]


@app.route("/")
def index():
    return _talks_index(subsection="talks")

@app.route("/conferences")
def conf_index():
    return _series_index({"is_conference": True}, subsection="conferences", conference=True)

@app.route("/seminar_series")
def semseries_index():
    return _series_index({"is_conference": False}, subsection="semseries", conference=False)

@app.route("/past")
def past_index():
    return _talks_index(subsection="past_talks", past=True)

@app.route("/past_conferences")
def past_conf_index():
    return _series_index({"is_conference": True}, subsection="past_conferences", conference=True, past=True)

def by_subject(subject):
    subject = subject.lower()
    if subject not in subject_dict():
<<<<<<< HEAD
        return render_template("404.html", title="Subject %s not found" % subject)
    return lambda: _talks_index({"subjects": {"$contains": subject}})
=======
        return not_found_404("Subject %s not found" % subject)
    return lambda: _index({"subjects": {"$contains": subject}})
>>>>>>> 1d21377b

def by_topic(subject, topic):
    full_topic = subject + "_" + topic
    return lambda: _talks_index({"topics": {"$contains": full_topic}})

# We don't want to intercept other routes by doing @app.route("/<subject>") etc.
for subject in subject_dict():
    app.add_url_rule("/%s/" % subject, "by_subject_%s" % subject, by_subject(subject))
for ab, name, subject in topics():
    app.add_url_rule("/%s/%s/" % (subject, ab.replace("_", ".")), "by_topic_%s_%s" % (subject, ab), by_topic(subject, ab))

def _get_counters(objects):
    topic_counts = Counter()
    language_counts = Counter()
    subject_counts = Counter()
    for object in objects:
        if object.topics:
            for topic in object.topics:
                topic_counts[topic] += 1
        if object.subjects:
            for subject in object.subjects:
                subject_counts[subject] += 1
        language_counts[object.language] += 1
    lang_dict = languages_dict()
    languages = [(code, lang_dict[code]) for code in language_counts]
    languages.sort(key=lambda x: (-language_counts[x[0]], x[1]))
    return {"topic_counts": topic_counts, "language_counts": language_counts, "subject_counts": subject_counts, "languages": languages}

def _get_row_attributes(objects):
    filtered_subjects = set(request.cookies.get('subjects', '').split(','))
    filter_subject = request.cookies.get('filter_subject', '0') != '0'
    filtered_topics = set(request.cookies.get('topics', '').split(','))
    filter_topic = request.cookies.get('filter_topic', '0') != '0'
    filtered_languages = set(request.cookies.get('languages', '').split(','))
    filter_language = request.cookies.get('filter_language', '0') != '0'
    filter_calendar = request.cookies.get('filter_calendar', '0') != '0'
    def filter_classes(obj):
        filtered = False
        classes = ['talk']

        topic_filtered = True
        for topic in obj.topics:
            classes.append("topic-" + topic)
            if topic in filtered_topics:
                topic_filtered = False
        if topic_filtered:
            classes.append('topic-filtered')
            if filter_topic:
                filtered = True

        subject_filtered = True
        for subject in obj.subjects:
            classes.append("subject-" + subject)
            if subject in filtered_subjects:
                subject_filtered = False
        if subject_filtered:
            classes.append('subject-filtered')
            if filter_subject:
                filtered = True

        classes.append("lang-" + obj.language)
        if obj.language not in filtered_languages:
            classes.append("language-filtered")
            if filter_language:
                filtered = True
        if not obj.is_subscribed():
            classes.append("calendar-filtered")
            if filter_calendar:
                filtered = True
        return classes, filtered

    attributes = []
    visible_counter = 0
    for obj in objects:
        classes, filtered = filter_classes(obj)
        if filtered:
            style = "display: none;"
        else:
            visible_counter += 1
            if visible_counter % 2: # odd
                style = "background: #E3F2FD;"
            else:
                style = "background: none;"
        row_attributes = 'class="{classes}" style="{style}"'.format(
            classes=' '.join(classes),
            style=style)
        attributes.append(row_attributes)

    return attributes


def _talks_index(query={}, sort=None, subsection=None, past=False):
    # Eventually want some kind of cutoff on which talks are included.
    query = dict(query)
    subs = subject_pairs()
    hide_filters = []
    if "subjects" in query:
        subject = query["subjects"]["$contains"]
        hide_filters = ["subject"]
        subs = ((subject, subject.capitalize()),)
    elif "topics" in query:
        hide_filters = ["subject", "topic"]
    elif topdomain() == "mathseminars.org":
        query["subjects"] = ["math"]
    query["display"] = True
    query["hidden"] = {"$or": [False, {"$exists": False}]}
    if past:
        query["end_time"] = {"$lt": datetime.now()}
        if sort is None:
            sort = [("start_time", -1), "seminar_id"]
    else:
        query["end_time"] = {"$gte": datetime.now()}
        if sort is None:
            sort = ["start_time", "seminar_id"]
    talks = list(talks_search(query, sort=sort, seminar_dict=all_seminars()))
    # Filtering on display and hidden isn't sufficient since the seminar could be private
    talks = [talk for talk in talks if talk.searchable()]
    counters = _get_counters(talks)
    row_attributes = _get_row_attributes(talks)
    return render_template(
        "browse_talks.html",
        title="Browse talks",
        hide_filters=hide_filters,
        subjects=subs,
        section="Browse",
        subsection=subsection,
        talk_row_attributes=zip(talks, row_attributes),
        past=past,
        **counters
    )

def _series_index(query, sort=None, subsection=None, conference=True, past=False):
    query = dict(query)
    query["display"] = True
    query["visibility"] = 2
    if conference:
        # Be permissive on end-date since we don't want to miss ongoing conferences, and we could have time zone differences.  Ignore the possibility that the user/conference is in Kiribati.
        recent = datetime.now().date() - timedelta(days=1)
        if past:
            query["end_date"] = {"$lt": recent}
        else:
            query["end_date"] = {"$gte": recent}
    if conference and sort is None:
        if past:
            sort = [("end_date", -1), ("start_date", -1), "name"]
        else:
            sort = ["start_date", "end_date", "name"]
    if sort is None: # not conferences
        # We don't currently call this case in the past, but if we add it we probably
        # need a last_talk_sorted that sorts by end time of last talk in reverse order
        series = next_talk_sorted(seminars_search(query, organizer_dict=all_organizers()))
    else:
        series = list(seminars_search(query, sort=sort, organizer_dict=all_organizers()))
    counters = _get_counters(series)
    row_attributes = _get_row_attributes(series)
    title = "Browse conferences" if conference else "Browse seminar series"
    return render_template(
        "browse_series.html",
        title=title,
        hide_filters=[],
        subjects=subject_pairs(),
        section="Browse",
        subsection=subsection,
        series_row_attributes=zip(series, row_attributes),
        is_conference=conference,
        **counters
    )

@app.route("/search/seminars")
def search_seminars():
    return _search_series(conference=False)

@app.route("/search/conferences")
def search_conferences():
    # For now this is basically the same as seminars_search, but they should diverge some (e.g. search on start date)
    return _search_series(conference=True)

def _search_series(conference):
    info = to_dict(request.args, search_array=SemSearchArray())
    if "search_type" not in info:
        info["seminar_online"] = True
    try:
        seminar_count = int(info["seminar_count"])
        seminar_start = int(info["seminar_start"])
        if seminar_start < 0:
            seminar_start += (1 - (seminar_start + 1) // seminar_count) * seminar_count
    except (KeyError, ValueError):
        seminar_count = info["seminar_count"] = 50
        seminar_start = info["seminar_start"] = 0
    seminar_query = {"is_conference": conference}
    seminars_parser(info, seminar_query)
    # Ideally we would do the following with a single join query, but the backend doesn't support joins yet.
    # Instead, we use a function that returns a dictionary of all next talks as a function of seminar id.
    # One downside of this approach is that we have to retrieve ALL seminars, which we're currently doing anyway.
    # The second downside is that we need to do two queries.
    print(seminar_query)
    info["results"] = next_talk_sorted(seminars_search(seminar_query, organizer_dict=all_organizers()))
    print(len(info["results"]))
    return render_template(
        "search_seminars.html", title="Search seminars", info=info, section="Search", subsection="seminars", bread=None, is_conference=conference
    )

@app.route("/search/talks")
def search_talks():
    info = to_dict(
        request.args, search_array=TalkSearchArray()
    )
    if "search_type" not in info:
        info["talk_online"] = True
        info["daterange"] = info.get(
            "daterange", datetime.now(current_user.tz).strftime("%B %d, %Y -")
        )
    try:
        talk_count = int(info["talk_count"])
        talk_start = int(info["talk_start"])
        if talk_start < 0:
            talk_start += (1 - (talk_start + 1) // talk_count) * talk_count
    except (KeyError, ValueError):
        talk_count = info["talk_count"] = 50
        talk_start = info["talk_start"] = 0
    talk_query = {}
    talks_parser(info, talk_query)
    talks = talks_search(
        talk_query, sort=["start_time", "speaker"], seminar_dict=all_seminars()
    )  # limit=talk_count, offset=talk_start
    # The talk query isn't sufficient since we don't do a join so don't have access to whether the seminar is private
    talks = [talk for talk in talks if talk.searchable()]
    info["results"] = talks
    return render_template(
        "search_talks.html", title="Search talks", info=info, section="Search", subsection="talks", bread=None,
    )


@app.route("/institutions/")
def list_institutions():
    section = "Manage" if current_user.is_creator else None
    return render_template(
        "institutions.html",
        title="Institutions",
        section=section,
        subsection="institutions",
        institutions=institutions(),
    )


@app.route("/seminar/<shortname>")
def show_seminar(shortname):
    seminar = seminars_lucky({"shortname": shortname})
    if seminar is None:
        return not_found_404("Seminar not found")
    if not seminar.visible():
        flash_error("You do not have permission to view %s", seminar.name)
        return redirect(url_for("search_seminars"), 302)
    talks = seminar.talks(projection=3)
    now = get_now()
    future = []
    past = []
    for talk in talks:
        if talk.end_time >= now:
            future.append(talk)
        else:
            past.append(talk)
    future.sort(key=lambda talk: talk.start_time)
    past.sort(key=lambda talk: talk.start_time, reverse=True)
    if current_user.email in seminar.editors() or current_user.is_subject_admin(seminar):
        section = "Manage"
    else:
        section = None
    return render_template(
        "seminar.html",
        title="View series",
        future=future,
        past=past,
        seminar=seminar,
        section=section,
        subsection="view",
        bread=None,
    )


def talks_search_api(shortname, projection=1):
    query = {"seminar_id": shortname, "display": True, "hidden": {"$or": [False, {"$exists": False}]}}
    reverse_sort = False
    if 'daterange' in request.args:
        if request.args.get('daterange') == 'past':
            query["start_time"] = {'$lte': get_now()}
        elif request.args.get('daterange') == 'future':
            query["start_time"] = {'$gte': get_now()}
        else:
            parse_date(request.args, query)
    elif 'past' in request.args and 'future' in request.args:
        # no restriction on date
        pass
    elif 'past' in request.args:
        query["start_time"] = {'$lte': get_now()}
        reverse_sort = True
    elif 'future' in request.args:
        query["start_time"] = {'$gte': get_now()}
    talks = list(talks_search(query, projection=3))
    talks.sort(key=lambda talk: talk.start_time, reverse=reverse_sort)
    return talks

@app.route("/seminar/<shortname>/raw")
def show_seminar_raw(shortname):
    seminar = seminars_lucky({"shortname": shortname})
    if seminar is None or not seminar.visible():
        return not_found_404("Seminar not found")
    talks = talks_search_api(shortname)
    return render_template(
        "seminar_raw.html", title=seminar.name, talks=talks, seminar=seminar
    )

@app.route("/seminar/<shortname>/bare")
def show_seminar_bare(shortname):
    seminar = seminars_lucky({"shortname": shortname})
    if seminar is None or not seminar.visible():
        return not_found_404("Seminar not found")
    talks = talks_search_api(shortname)
    resp = make_response(render_template("seminar_bare.html",
                                         title=seminar.name, talks=talks,
                                         seminar=seminar,
                                         _external=( '_external' in request.args ),
                                         site_footer=( 'site_footer' in request.args ),))
    resp.headers['Access-Control-Allow-Origin'] = '*'
    return resp

@app.route("/seminar/<shortname>/json")
def show_seminar_json(shortname):
    seminar = seminars_lucky({"shortname": shortname})
    if seminar is None or not seminar.visible():
        return not_found_404("Seminar not found")
    # FIXME
    cols = [
        "start_time",
        "end_time",
        "speaker",
        "title",
        "abstract",
        "speaker_affiliation",
        "speaker_homepage",
    ]
    talks = [
        {c: getattr(elt, c) for c in cols}
        for elt in talks_search_api(shortname, projection=["seminar_id"] + cols)
    ]
    callback = request.args.get("callback", False)
    if callback:
        return Response(
            "{}({})".format(str(callback), json.dumps(talks, default=str)),
            mimetype="application/javascript",
        )
    else:
        return Response(json.dumps(talks, default=str), mimetype="application/json")

@app.route("/embeddable_schedule.js")
def show_seminar_js():
    """
    Usage example:
    <div class="embeddable_schedule" shortname="LATeN" daterange="future"></div>
    <div class="embeddable_schedule" shortname="LATeN" daterange="past"></div>
    <div class="embeddable_schedule" shortname="LATeN" daterange="future"></div>
    <script src="http://localhost:37778/embeddable_schedule.js" onload='embed_schedule();'></script>
    """
    resp = make_response(render_template('seminar_raw.js', scheme=request.scheme))
    resp.headers['Content-type'] = 'text/javascript'
    return resp

@app.route("/embed_seminars.js")
def embed_seminar_js():
    """
    Usage example:
    <div class="embeddable_schedule" shortname="LATeN" daterange="April 23, 2020 - April 29, 2020"></div>
    <div class="embeddable_schedule" shortname="LATeN" daterange="past"></div>
    <div class="embeddable_schedule" shortname="LATeN" daterange="future"></div>
    <script src="http://localhost:37778/embed_seminars.js" onload="seminarEmbedder.initialize({'addCSS': true});"></script>
    """
    resp = make_response(render_template('embed_seminars.js', scheme=request.scheme))
    resp.headers['Content-type'] = 'text/javascript'
    resp.headers['Access-Control-Allow-Origin'] = '*'
    return resp

@app.route("/seminar/<shortname>/ics")
def ics_seminar_file(shortname):
    seminar = seminars_lucky({"shortname": shortname})
    if seminar is None or not seminar.visible():
        return not_found_404("Seminar not found")

    return ics_file(
        seminar.talks(),
        filename="{}.ics".format(shortname),
        user=current_user)


@app.route("/talk/<semid>/<int:talkid>/ics")
def ics_talk_file(semid, talkid):
    talk = talks_lucky({"seminar_id": semid, "seminar_ctr": talkid})
    if talk is None:
        return not_found_404("Talk not found")
    return ics_file(
        [talk],
        filename="{}_{}.ics".format(semid, talkid),
        user=current_user)


@app.route("/talk/<semid>/<int:talkid>/")
def show_talk(semid, talkid):
    token = request.args.get("token", "")  # save the token so user can toggle between view and edit
    talk = talks_lucky({"seminar_id": semid, "seminar_ctr": talkid})
    if talk is None:
        return not_found_404("Talk not found")
    kwds = dict(
        title="View talk", talk=talk, seminar=talk.seminar, subsection="viewtalk", token=token
    )
    if token:
        kwds["section"] = "Manage"
        # Also want to override top menu
        from seminars.utils import top_menu

        menu = top_menu()
        menu[2] = (url_for("create.index"), "", "Manage")
        kwds["top_menu"] = menu
    elif (
        current_user.is_subject_admin(talk)
        or current_user.email_confirmed
        and (
            current_user.email in talk.seminar.editors() or current_user.email == talk.speaker_email
        )
    ):
        kwds["section"] = "Manage"
    return render_template("talk.html", **kwds)

# We allow async queries for title knowls
@app.route("/knowl/talk/<series_id>/<int:series_ctr>")
def title_knowl(series_id, series_ctr, **kwds):
    talk = talks_lookup(series_id, series_ctr)
    if talk is None:
        return render_template("404_content.html"), 404
    else:
        return render_template("talk-knowl.html", talk=talk)


@app.route("/institution/<shortname>/")
def show_institution(shortname):
    institution = db.institutions.lookup(shortname)
    if institution is None:
        return not_found_404("Institution not found")
    institution = WebInstitution(shortname, data=institution)
    section = "Manage" if current_user.is_creator else None
    query = {"institutions": {"$contains": shortname}}
    if not current_user.is_admin:
        query["display"] = True
    events = list(
        seminars_search(
            query, sort=["weekday", "start_time", "name"], organizer_dict=all_organizers(),
        )
    )
    seminars = [S for S in events if not S.is_conference]
    conferences = [S for S in events if S.is_conference]
    conferences.sort(key=lambda S: (S.start_date, S.name))
    return render_template(
        "institution.html",
        seminars=seminars,
        conferences=conferences,
        title="View institution",
        institution=institution,
        section=section,
        subsection="viewinst",
    )


@app.route("/info")
def info():
    return render_template("info.html", title="Features", section="Info", subsection="features")

@app.route("/privacy")
def privacy():
    return render_template("privacy.html", title="Privacy policy", section="Info", subsection="privacy")

@app.route("/policies")
def policies():
    return render_template("policies.html", title="Policies", section="Info", subsection="policies")


@app.route("/faq")
def faq():
    return render_template("faq.html", title="Frequently asked questions", section="Info", subsection="faq")


@app.route("/ams")
def ams():
    seminars = next_talk_sorted(
        seminars_search(
            query={"subjects": {'$contains': "math"}},
            organizer_dict=all_organizers()
        )
    )
    from collections import defaultdict
    math_topics = {elt['subject'] + '_' + elt['abbreviation'] : elt['name'].capitalize() for elt in db.topics.search() if elt['subject'] == 'math'}
    seminars_dict = defaultdict(list)
    for sem in seminars:
        for topic in sem.topics:
            if topic in math_topics:
                seminars_dict[topic].append(sem)
    return render_template("ams.html",
                           title="AMS example",
                           math_topics=sorted(math_topics.items(), key=lambda x: x[1]),
                           seminars_dict=seminars_dict)

<|MERGE_RESOLUTION|>--- conflicted
+++ resolved
@@ -423,13 +423,8 @@
 def by_subject(subject):
     subject = subject.lower()
     if subject not in subject_dict():
-<<<<<<< HEAD
-        return render_template("404.html", title="Subject %s not found" % subject)
+        return not_found_404("Subject %s not found" % subject)
     return lambda: _talks_index({"subjects": {"$contains": subject}})
-=======
-        return not_found_404("Subject %s not found" % subject)
-    return lambda: _index({"subjects": {"$contains": subject}})
->>>>>>> 1d21377b
 
 def by_topic(subject, topic):
     full_topic = subject + "_" + topic
