--- conflicted
+++ resolved
@@ -171,29 +171,15 @@
     # These are necessary but not succificient conditions to display the talk
     # Also need that the seminar has visibility 2.
 
-<<<<<<< HEAD
-def seminars_parser(info, query, org_query={}, conference=False):
-    parse_topic(info, query)
-    parse_institution_sem(info, query)
-    #parse_venue(info, query)
-    org_cols = ["name", "name", "full_name", "homepage"] #FIXME: remove full_name
-=======
-    # FIXME: temporary measure during addition of physics
-    if topdomain() == "mathseminars.org":
-        query["subjects"] = ["math"]
-
-
 def seminars_parser(info, query, org_query={}, org_keywords=False, conference=False):
-    parse_subject(info, query)
     parse_topic(info, query)
     parse_institution_sem(info, query)
     #parse_venue(info, query)
     org_cols = ["name", "homepage"]
->>>>>>> c65f24e3
     if current_user.is_subject_admin(None):
         org_cols.append("email")
     parse_substring(info, org_query, "organizer", org_cols)
-    if org_keywords:    
+    if org_keywords:
         parse_substring(info, org_query, "keywords", org_cols)
     else:
         parse_substring(info, query,
