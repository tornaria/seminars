--- conflicted
+++ resolved
@@ -1,11 +1,7 @@
 from seminars.app import app
 from seminars import db
 from seminars.talk import talks_search, talks_lucky
-<<<<<<< HEAD
 from seminars.utils import user_topics, toggle, Toggle, languages_dict, subject_dict, topic_dict, subjects, topics
-=======
-from seminars.utils import user_topics, toggle, Toggle, languages_dict
->>>>>>> 64080cff
 from seminars.institution import institutions, WebInstitution
 from seminars.knowls import static_knowl
 from flask import render_template, request, redirect, url_for, Response, make_response
@@ -391,7 +387,6 @@
 
 def _index(query):
     # Eventually want some kind of cutoff on which talks are included.
-<<<<<<< HEAD
     query = dict(query)
     subs = subjects()
     if "subjects" in query:
@@ -409,18 +404,6 @@
     query["hidden"] = {"$or": [False, {"$exists": False}]}
     query["end_time"] = {"$gte": datetime.datetime.now()}
     talks = list(talks_search(query, sort=["start_time"], seminar_dict=all_seminars()))
-=======
-    talks = list(
-        talks_search(
-            {"display": True,
-             "subjects": ["math"],
-             "hidden": {"$or": [False, {"$exists": False}]},
-             "end_time": {"$gte": datetime.datetime.now()}},
-            sort=["start_time"],
-            seminar_dict=all_seminars(),
-        )
-    )
->>>>>>> 64080cff
     # Filtering on display and hidden isn't sufficient since the seminar could be private
     talks = [talk for talk in talks if talk.searchable()]
     topic_counts = Counter()
