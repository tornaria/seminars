from seminars.app import app
from seminars import db
from seminars.talk import talks_search, talks_lucky, talks_lookup
from seminars.utils import (
    Toggle,
    ics_file,
    languages_dict,
    restricted_topics as user_topics,
    subject_dict,
    subject_pairs,
    topdomain,
    topics,
)
from seminars.institution import institutions, WebInstitution
from seminars.knowls import static_knowl
from flask import abort, render_template, request, redirect, url_for, Response, make_response
from seminars.seminar import seminars_search, all_seminars, all_organizers, seminars_lucky, next_talk_sorted
from flask_login import current_user
import json
from datetime import datetime, timedelta
import pytz
from collections import Counter
from dateutil.parser import parse

from lmfdb.utils import (
    BasicSpacer,
    SearchArray,
    SelectBox,
    TextBox,
    flash_error,
    to_dict,
)

from lmfdb.utils.search_parsing import collapse_ors


def get_now():
    # Returns now in UTC, comparable to time-zone aware datetimes from the database
    return datetime.now(pytz.UTC)


def parse_subject(info, query, prefix):
    subject = info.get(prefix + "_subject")
    if subject:
        query["subjects"] = {"$contains": subject}


def parse_topic(info, query, prefix):
    # of the talk
    topic = info.get(prefix + "_topic")
    if topic:
        # FIXME: temporary bridge during addition of physics
        if "_" not in topic:
            topic = "math_" + topic
        query["topics"] = {"$or": [{"$contains": topic}, {"$contains": topic[5:]}]}


def parse_institution_sem(info, query, prefix="seminar"):
    inst = info.get(prefix + "_institution")
    if inst == "None":
        query["institutions"] = []
    elif inst:
        # one day we will do joins
        query["institutions"] = {"$contains": inst}


def parse_institution_talk(info, query, prefix="talk"):
    if info.get(prefix + "_institution"):
        sub_query = {}
        # one day we will do joins
        parse_institution_sem(info, sub_query, prefix="talk")
        sem_shortnames = list(seminars_search(sub_query, "shortname"))
        query["seminar_id"] = {"$in": sem_shortnames}


def parse_venue(info, query, prefix):
    value = info.get(prefix + "_venue")
    if value == "online":
        query["online"] = True
    elif value == "in-person":
        query["room"] = {"$and": [{"$exists": True}, {"$ne": ""}]}


def parse_substring(info, query, field, qfields, start="%", end="%"):
    if info.get(field):
        kwds = [elt.strip() for elt in info.get(field).split(",") if elt.strip()]
        collapse_ors(
            [
                "$or",
                [{qfield: {"$ilike": start + elt + end}} for elt in kwds for qfield in qfields],
            ],
            query,
        )


def parse_access(info, query, prefix):
    # we want exact matches
    access = info.get(prefix + "_access")
    if access == "open":
        query["access"] = "open"
    elif access == "users":
        query["access"] = {"$or": ["open", "users"]}


def parse_date(info, query):
    tz = current_user.tz
    date = info.get("daterange")
    if date:
        sub_query = {}
        if "-" not in date:
            # make it into a range
            date = date + "-" + date
        start, end = date.split("-")
        if start.strip():
            try:
                start = tz.localize(parse(start))
                sub_query["$gte"] = start
            except Exception:
                flash_error("Could not parse date: '%s'", start)
        if end.strip():
            try:
                end = tz.localize(parse(end))
                end = end + datetime.timedelta(hours=23, minutes=59, seconds=59)
                sub_query["$lte"] = end
            except Exception:
                flash_error("Could not parse date: '%s'", end)
        if sub_query:
            query["start_time"] = sub_query


def parse_video(info, query):
    v = info.get("video")
    if v == "yes":
        query["video_link"] = {"$ne": ''}


def parse_language(info, query, prefix):
    v = info.get(prefix + "_language")
    if v:
        query["language"] = v


def talks_parser(info, query):
    parse_subject(info, query, prefix="talk")
    parse_topic(info, query, prefix="talk")
    parse_institution_talk(info, query)
    #parse_venue(info, query, prefix="talk")
    parse_substring(info, query, "talk_keywords",
                    ["title",
                     "abstract",
                     "speaker",
                     "speaker_affiliation",
                     "seminar_id",
                     "comments",
                     "speaker_homepage",
                     "paper_link"])
    parse_access(info, query, prefix="talk")

    parse_substring(info, query, "speaker", ["speaker"])
    parse_substring(info, query, "affiliation", ["speaker_affiliation"])
    parse_substring(info, query, "title", ["title"])
    parse_date(info, query)
    parse_video(info, query)
    parse_language(info, query, prefix="talk")
    query["display"] = True
    # TODO: remove this temporary measure allowing hidden to be None
    query["hidden"] = {"$or": [False, {"$exists": False}]}
    # These are necessary but not succificient conditions to display the talk
    # Also need that the seminar has visibility 2.

    # FIXME: temporary measure during addition of physics
    if topdomain() == "mathseminars.org":
        query["subjects"] = ["math"]

def seminars_parser(info, query):
    parse_subject(info, query, prefix="seminar")
    parse_topic(info, query, prefix="seminar")
    parse_institution_sem(info, query)
    #parse_venue(info, query, prefix="seminar")
    parse_substring(info, query, "seminar_keywords",
                    ["name",
                     "description",
                     "homepage",
                     "shortname",
                     "comments"])
    parse_access(info, query, prefix="seminar")
    parse_language(info, query, prefix="seminar")

    parse_substring(info, query, "name", ["name"])
    query["display"] = True
    query["visibility"] = 2

    # FIXME: temporary measure during addition of physics
    if topdomain() == "mathseminars.org":
        query["subjects"] = ["math"]

# Common boxes


def institutions_shortnames():
    return sorted(
        db.institutions.search({}, projection=["shortname", "name"]), key=lambda elt: elt["name"]
    )


textwidth = 400


class TalkSearchArray(SearchArray):
    noun = "talk"
    plural_noun = "talks"

    def __init__(self):
        ## subjects
        subject = SelectBox(name="seminar_subject", label="Subject", options=[("", "")] + subject_pairs())
        ## topics
        topic = SelectBox(name="talk_topic", label="Topic", options=[("", "")] + user_topics())

        ## pick institution where it is held
        institution = SelectBox(
            name="talk_institution",
            label="Institution",
            options=[("", ""), ("None", "No institution",),]
            + [(elt["shortname"], elt["name"]) for elt in institutions_shortnames()],
        )

        venue = SelectBox(
            name="talk_venue",
            label=static_knowl("venue"),
            options=[("", ""),
                     ("online", "online"),
                     ("in-person", "in-person")
                     ]
        )
        assert venue

        ## keywords for seminar or talk
        keywords = TextBox(
            name="talk_keywords",
            label="Anywhere",
            colspan=(1, 2, 1),
            width=textwidth,
        )
        ## type of access
        access = SelectBox(
            name="talk_access",
            label="Access",
            options=[
                ("", ""),
                ("open", "Any visitor can view link"),
                ("users", "Any logged-in user can view link"),
            ],
        )
        ## number of results to display
        # count = TextBox(name="talk_count", label="Results to display", example=50, example_value=True)

        speaker = TextBox(
            name="speaker",
            label="Speaker",
            colspan=(1, 2, 1),
            width=textwidth,
        )
        affiliation = TextBox(
            name="affiliation",
            label="Affiliation",
            colspan=(1, 2, 1),
            width=160 * 2 - 1 * 20,
        )
        title = TextBox(
            name="title",
            label="Title",
            colspan=(1, 2, 1),
            width=textwidth,
        )
        date = TextBox(
            name="daterange",
            id="daterange",
            label="Date",
            example=datetime.now(current_user.tz).strftime("%B %d, %Y -"),
            example_value=True,
            colspan=(1, 2, 1),
            width=160 * 2 - 1 * 20,
        )
        lang_dict = languages_dict()
        language = SelectBox(
            name="talk_language",
            label="Language",
            options=[("", ""), ("en", "English")]
            + [
                (code, lang_dict[code])
                for code in sorted(db.talks.distinct("language"))
                if code != "en"
            ],
        )
        video = Toggle(name="video", label="Has video")
        self.array = [
            [subject, keywords],
            [topic, title],
            [institution, speaker],
            [language, affiliation],
            [access, date],
            [video]
            # [venue],
            # [count],
        ]

    def main_table(self, info=None):
        return self._print_table(self.array, info, layout_type="horizontal")

    def search_types(self, info):
        return [
            ("talks", "Search talks"),
            BasicSpacer("Times in %s" % (current_user.show_timezone("browse"))),
        ]

    def hidden(self, info):
        return []  # [("talk_start", "talk_start")]


class SemSearchArray(SearchArray):
    noun = "series"
    plural_noun = "series"

    def __init__(self, conference=False):
        ## subjects
        subject = SelectBox(name="seminar_subject", label="Subject", options=[("", "")] + subject_pairs())
        ## topics
        topic = SelectBox(name="seminar_topic", label="Topic", options=[("", "")] + user_topics())

        ## pick institution where it is held
        institution = SelectBox(
            name="seminar_institution",
            label="Institution",
            options=[("", ""), ("None", "No institution",),]
            + [(elt["shortname"], elt["name"]) for elt in institutions_shortnames()],
        )

        venue = SelectBox(
            name="seminar_venue",
            label=static_knowl("venue"),
            options=[("", ""),
                     ("online", "online"),
                     ("in-person", "in-person")
                     ]
        )
        assert venue

        ## keywords for seminar or talk
        keywords = TextBox(name="seminar_keywords", label="Anywhere", width=textwidth,)
        ## type of access
        access = SelectBox(
            name="seminar_access",
            label="Access",
            options=[
                ("", ""),
                ("open", "Any visitor can view link"),
                ("users", "Any logged-in user can view link"),
            ],
        )
        lang_dict = languages_dict()
        language = SelectBox(
            name="seminar_language",
            label="Language",
            options=[("", ""), ("en", "English")]
            + [
                (code, lang_dict[code])
                for code in sorted(db.talks.distinct("language"))
                if code != "en"
            ],
        )
        ## number of results to display
        # count = TextBox(name="seminar_count", label="Results to display", example=50, example_value=True)

        name = TextBox(
            name="name",
            label="Name",
            width=textwidth,
            example="Thule topology colloquium series",
        )

        self.array = [
            [subject, keywords],
            [topic, name],
            [institution, access],
            [language],
            # [venue],
            # [count],
        ]

        assert conference in [True, False]
        self.conference = conference

    def main_table(self, info=None):
        return self._print_table(self.array, info, layout_type="horizontal")

    def search_types(self, info):
        return [
            ("seminars", "Search " + ("conferences" if self.conference else "seminar series")),
            BasicSpacer("Times in %s" % (current_user.show_timezone("browse"))),
        ]

    def hidden(self, info):
        return []  # [("seminar_start", "seminar_start")]


@app.route("/")
def index():
    return _talks_index(subsection="talks")

@app.route("/conferences")
def conf_index():
    return _series_index({"is_conference": True}, subsection="conferences", conference=True)

@app.route("/seminar_series")
def semseries_index():
    return _series_index({"is_conference": False}, subsection="semseries", conference=False)

@app.route("/past")
def past_index():
    return _talks_index(subsection="past_talks", past=True)

@app.route("/past_conferences")
def past_conf_index():
    return _series_index({"is_conference": True}, subsection="past_conferences", conference=True, past=True)

def by_subject(subject):
    subject = subject.lower()
    if subject not in subject_dict():
        return abort(404, "Subject %s not found" % subject)
    return lambda: _talks_index({"subjects": {"$contains": subject}})

def by_topic(subject, topic):
    full_topic = subject + "_" + topic
    return lambda: _talks_index({"topics": {"$contains": full_topic}})

# We don't want to intercept other routes by doing @app.route("/<subject>") etc.
for subject in subject_dict():
    app.add_url_rule("/%s/" % subject, "by_subject_%s" % subject, by_subject(subject))
for ab, name, subject in topics():
    app.add_url_rule("/%s/%s/" % (subject, ab.replace("_", ".")), "by_topic_%s_%s" % (subject, ab), by_topic(subject, ab))

def _get_counters(objects):
    topic_counts = Counter()
    language_counts = Counter()
    subject_counts = Counter()
    for object in objects:
        if object.topics:
            for topic in object.topics:
                topic_counts[topic] += 1
        if object.subjects:
            for subject in object.subjects:
                subject_counts[subject] += 1
        language_counts[object.language] += 1
    lang_dict = languages_dict()
    languages = [(code, lang_dict[code]) for code in language_counts]
    languages.sort(key=lambda x: (-language_counts[x[0]], x[1]))
    return {"topic_counts": topic_counts, "language_counts": language_counts, "subject_counts": subject_counts, "languages": languages}

def _get_row_attributes(objects):
    filtered_subjects = set(request.cookies.get('subjects', '').split(','))
    filter_subject = request.cookies.get('filter_subject', '0') != '0'
    filtered_topics = set(request.cookies.get('topics', '').split(','))
    filter_topic = request.cookies.get('filter_topic', '0') != '0'
    filtered_languages = set(request.cookies.get('languages', '').split(','))
    filter_language = request.cookies.get('filter_language', '0') != '0'
    filter_calendar = request.cookies.get('filter_calendar', '0') != '0'
    def filter_classes(obj):
        filtered = False
        classes = ['talk']

        topic_filtered = True
        for topic in obj.topics:
            classes.append("topic-" + topic)
            if topic in filtered_topics:
                topic_filtered = False
        if topic_filtered:
            classes.append('topic-filtered')
            if filter_topic:
                filtered = True

        subject_filtered = True
        for subject in obj.subjects:
            classes.append("subject-" + subject)
            if subject in filtered_subjects:
                subject_filtered = False
        if subject_filtered:
            classes.append('subject-filtered')
            if filter_subject:
                filtered = True

        classes.append("lang-" + obj.language)
        if obj.language not in filtered_languages:
            classes.append("language-filtered")
            if filter_language:
                filtered = True
        if not obj.is_subscribed():
            classes.append("calendar-filtered")
            if filter_calendar:
                filtered = True
        return classes, filtered

    attributes = []
    visible_counter = 0
    for obj in objects:
        classes, filtered = filter_classes(obj)
        if filtered:
            style = "display: none;"
        else:
            visible_counter += 1
            if visible_counter % 2: # odd
                style = "background: none;"
            else:
                style = "background: #E3F2FD;"
        row_attributes = 'class="{classes}" style="{style}"'.format(
            classes=' '.join(classes),
            style=style)
        attributes.append(row_attributes)

    return attributes


def _talks_index(query={}, sort=None, subsection=None, past=False):
    # Eventually want some kind of cutoff on which talks are included.
    query = dict(query)
    subs = subject_pairs()
    hide_filters = []
    if "subjects" in query:
        subject = query["subjects"]["$contains"]
        hide_filters = ["subject"]
        subs = ((subject, subject.capitalize()),)
    elif "topics" in query:
        hide_filters = ["subject", "topic"]
    elif topdomain() == "mathseminars.org":
        query["subjects"] = ["math"]
    query["display"] = True
    query["hidden"] = {"$or": [False, {"$exists": False}]}
    if past:
        query["end_time"] = {"$lt": datetime.now()}
        if sort is None:
            sort = [("start_time", -1), "seminar_id"]
    else:
        query["end_time"] = {"$gte": datetime.now()}
        if sort is None:
            sort = ["start_time", "seminar_id"]
    talks = list(talks_search(query, sort=sort, seminar_dict=all_seminars()))
    # Filtering on display and hidden isn't sufficient since the seminar could be private
    talks = [talk for talk in talks if talk.searchable()]
    counters = _get_counters(talks)
    row_attributes = _get_row_attributes(talks)
    return render_template(
        "browse_talks.html",
        title="Browse talks",
        hide_filters=hide_filters,
        subjects=subs,
        section="Browse",
        subsection=subsection,
        talk_row_attributes=zip(talks, row_attributes),
        past=past,
        **counters
    )

def _series_index(query, sort=None, subsection=None, conference=True, past=False):
    query = dict(query)
    query["display"] = True
    query["visibility"] = 2
    if conference:
        # Be permissive on end-date since we don't want to miss ongoing conferences, and we could have time zone differences.  Ignore the possibility that the user/conference is in Kiribati.
        recent = datetime.now().date() - timedelta(days=1)
        if past:
            query["end_date"] = {"$lt": recent}
        else:
            query["end_date"] = {"$gte": recent}
    if conference and sort is None:
        if past:
            sort = [("end_date", -1), ("start_date", -1), "name"]
        else:
            sort = ["start_date", "end_date", "name"]
    if sort is None: # not conferences
        # We don't currently call this case in the past, but if we add it we probably
        # need a last_talk_sorted that sorts by end time of last talk in reverse order
        series = next_talk_sorted(seminars_search(query, organizer_dict=all_organizers()))
    else:
        series = list(seminars_search(query, sort=sort, organizer_dict=all_organizers()))
    counters = _get_counters(series)
    row_attributes = _get_row_attributes(series)
    title = "Browse conferences" if conference else "Browse seminar series"
    return render_template(
        "browse_series.html",
        title=title,
        hide_filters=[],
        subjects=subject_pairs(),
        section="Browse",
        subsection=subsection,
        series_row_attributes=zip(series, row_attributes),
        is_conference=conference,
        **counters
    )

@app.route("/search/seminars")
def search_seminars():
    return _search_series(conference=False)

@app.route("/search/conferences")
def search_conferences():
    # For now this is basically the same as seminars_search, but they should diverge some (e.g. search on start date)
    return _search_series(conference=True)

def _search_series(conference):
    info = to_dict(request.args, search_array=SemSearchArray(conference=conference))
    if "search_type" not in info:
        info["seminar_online"] = True
    try:
        seminar_count = int(info["seminar_count"])
        seminar_start = int(info["seminar_start"])
        if seminar_start < 0:
            seminar_start += (1 - (seminar_start + 1) // seminar_count) * seminar_count
    except (KeyError, ValueError):
        seminar_count = info["seminar_count"] = 50
        seminar_start = info["seminar_start"] = 0
    seminar_query = {"is_conference": conference}
    seminars_parser(info, seminar_query)
    # Ideally we would do the following with a single join query, but the backend doesn't support joins yet.
    # Instead, we use a function that returns a dictionary of all next talks as a function of seminar id.
    # One downside of this approach is that we have to retrieve ALL seminars, which we're currently doing anyway.
    # The second downside is that we need to do two queries.
    info["results"] = next_talk_sorted(seminars_search(seminar_query, organizer_dict=all_organizers()))
    subsection = "conferences" if conference else "seminars"
<<<<<<< HEAD
    return render_template(
        "search_seminars.html", title="Search seminars", info=info, section="Search", subsection=subsection, bread=None, is_conference=conference
=======
    title = "Search " + ("conferences" if conference else "seminar series")
    return render_template(
        "search_seminars.html", title=title, info=info, section="Search",subsection=subsection, bread=None, is_conference=conference
>>>>>>> 4f0c6659
    )

@app.route("/search/talks")
def search_talks():
    info = to_dict(
        request.args, search_array=TalkSearchArray()
    )
    if "search_type" not in info:
        info["talk_online"] = True
        info["daterange"] = info.get(
            "daterange", datetime.now(current_user.tz).strftime("%B %d, %Y -")
        )
    try:
        talk_count = int(info["talk_count"])
        talk_start = int(info["talk_start"])
        if talk_start < 0:
            talk_start += (1 - (talk_start + 1) // talk_count) * talk_count
    except (KeyError, ValueError):
        talk_count = info["talk_count"] = 50
        talk_start = info["talk_start"] = 0
    talk_query = {}
    talks_parser(info, talk_query)
    talks = talks_search(
        talk_query, sort=["start_time", "speaker"], seminar_dict=all_seminars()
    )  # limit=talk_count, offset=talk_start
    # The talk query isn't sufficient since we don't do a join so don't have access to whether the seminar is private
    talks = [talk for talk in talks if talk.searchable()]
    info["results"] = talks
    return render_template(
        "search_talks.html", title="Search talks", info=info, section="Search", subsection="talks", bread=None,
    )


@app.route("/institutions/")
def list_institutions():
    section = "Manage" if current_user.is_creator else None
    return render_template(
        "institutions.html",
        title="Institutions",
        section=section,
        subsection="institutions",
        institutions=institutions(),
    )


@app.route("/seminar/<shortname>")
def show_seminar(shortname):
    seminar = seminars_lucky({"shortname": shortname})
    if seminar is None:
        return abort(404, "Seminar not found")
    if not seminar.visible():
        flash_error("You do not have permission to view %s", seminar.name)
        return redirect(url_for("search_seminars"), 302)
    talks = seminar.talks(projection=3)
    now = get_now()
    future = []
    past = []
    for talk in talks:
        if talk.end_time >= now:
            future.append(talk)
        else:
            past.append(talk)
    future.sort(key=lambda talk: talk.start_time)
    past.sort(key=lambda talk: talk.start_time, reverse=True)
    if current_user.email in seminar.editors() or current_user.is_subject_admin(seminar):
        section = "Manage"
    else:
        section = None
    return render_template(
        "seminar.html",
        title="View series",
        future=future,
        past=past,
        seminar=seminar,
        section=section,
        subsection="view",
        bread=None,
    )


def talks_search_api(shortname, projection=1):
    query = {"seminar_id": shortname, "display": True, "hidden": {"$or": [False, {"$exists": False}]}}
    reverse_sort = False
    if 'daterange' in request.args:
        if request.args.get('daterange') == 'past':
            query["start_time"] = {'$lte': get_now()}
        elif request.args.get('daterange') == 'future':
            query["start_time"] = {'$gte': get_now()}
        else:
            parse_date(request.args, query)
    elif 'past' in request.args and 'future' in request.args:
        # no restriction on date
        pass
    elif 'past' in request.args:
        query["start_time"] = {'$lte': get_now()}
        reverse_sort = True
    elif 'future' in request.args:
        query["start_time"] = {'$gte': get_now()}
    talks = list(talks_search(query, projection=3))
    talks.sort(key=lambda talk: talk.start_time, reverse=reverse_sort)
    return talks

@app.route("/seminar/<shortname>/raw")
def show_seminar_raw(shortname):
    seminar = seminars_lucky({"shortname": shortname})
    if seminar is None or not seminar.visible():
        return abort(404, "Seminar not found")
    talks = talks_search_api(shortname)
    return render_template(
        "seminar_raw.html", title=seminar.name, talks=talks, seminar=seminar
    )

@app.route("/seminar/<shortname>/bare")
def show_seminar_bare(shortname):
    seminar = seminars_lucky({"shortname": shortname})
    if seminar is None or not seminar.visible():
        return abort(404, "Seminar not found")
    talks = talks_search_api(shortname)
    resp = make_response(render_template("seminar_bare.html",
                                         title=seminar.name, talks=talks,
                                         seminar=seminar,
                                         _external=( '_external' in request.args ),
                                         site_footer=( 'site_footer' in request.args ),))
    resp.headers['Access-Control-Allow-Origin'] = '*'
    return resp

@app.route("/seminar/<shortname>/json")
def show_seminar_json(shortname):
    seminar = seminars_lucky({"shortname": shortname})
    if seminar is None or not seminar.visible():
        return abort(404, "Seminar not found")
    # FIXME
    cols = [
        "start_time",
        "end_time",
        "speaker",
        "title",
        "abstract",
        "speaker_affiliation",
        "speaker_homepage",
    ]
    talks = [
        {c: getattr(elt, c) for c in cols}
        for elt in talks_search_api(shortname, projection=["seminar_id"] + cols)
    ]
    callback = request.args.get("callback", False)
    if callback:
        return Response(
            "{}({})".format(str(callback), json.dumps(talks, default=str)),
            mimetype="application/javascript",
        )
    else:
        return Response(json.dumps(talks, default=str), mimetype="application/json")

@app.route("/embeddable_schedule.js")
def show_seminar_js():
    """
    Usage example:
    <div class="embeddable_schedule" shortname="LATeN" daterange="future"></div>
    <div class="embeddable_schedule" shortname="LATeN" daterange="past"></div>
    <div class="embeddable_schedule" shortname="LATeN" daterange="future"></div>
    <script src="http://localhost:37778/embeddable_schedule.js" onload='embed_schedule();'></script>
    """
    resp = make_response(render_template('seminar_raw.js', scheme=request.scheme))
    resp.headers['Content-type'] = 'text/javascript'
    return resp

@app.route("/embed_seminars.js")
def embed_seminar_js():
    """
    Usage example:
    <div class="embeddable_schedule" shortname="LATeN" daterange="April 23, 2020 - April 29, 2020"></div>
    <div class="embeddable_schedule" shortname="LATeN" daterange="past"></div>
    <div class="embeddable_schedule" shortname="LATeN" daterange="future"></div>
    <script src="http://localhost:37778/embed_seminars.js" onload="seminarEmbedder.initialize({'addCSS': true});"></script>
    """
    resp = make_response(render_template('embed_seminars.js', scheme=request.scheme))
    resp.headers['Content-type'] = 'text/javascript'
    resp.headers['Access-Control-Allow-Origin'] = '*'
    return resp

@app.route("/seminar/<shortname>/ics")
def ics_seminar_file(shortname):
    seminar = seminars_lucky({"shortname": shortname})
    if seminar is None or not seminar.visible():
        return abort(404, "Seminar not found")

    return ics_file(
        seminar.talks(),
        filename="{}.ics".format(shortname),
        user=current_user)


@app.route("/talk/<semid>/<int:talkid>/ics")
def ics_talk_file(semid, talkid):
    talk = talks_lucky({"seminar_id": semid, "seminar_ctr": talkid})
    if talk is None:
        return abort(404, "Talk not found")
    return ics_file(
        [talk],
        filename="{}_{}.ics".format(semid, talkid),
        user=current_user)


@app.route("/talk/<semid>/<int:talkid>/")
def show_talk(semid, talkid):
    token = request.args.get("token", "")  # save the token so user can toggle between view and edit
    talk = talks_lucky({"seminar_id": semid, "seminar_ctr": talkid})
    if talk is None:
        return abort(404, "Talk not found")
    kwds = dict(
        title="View talk", talk=talk, seminar=talk.seminar, subsection="viewtalk", token=token
    )
    if token:
        kwds["section"] = "Manage"
        # Also want to override top menu
        from seminars.utils import top_menu

        menu = top_menu()
        menu[2] = (url_for("create.index"), "", "Manage")
        kwds["top_menu"] = menu
    elif (
        current_user.is_subject_admin(talk)
        or current_user.email_confirmed
        and (
            current_user.email in talk.seminar.editors() or current_user.email == talk.speaker_email
        )
    ):
        kwds["section"] = "Manage"
    return render_template("talk.html", **kwds)

# We allow async queries for title knowls
@app.route("/knowl/talk/<series_id>/<int:series_ctr>")
def title_knowl(series_id, series_ctr, **kwds):
    talk = talks_lookup(series_id, series_ctr)
    if talk is None:
        return render_template("404_content.html"), 404
    else:
        return render_template("talk-knowl.html", talk=talk)


@app.route("/institution/<shortname>/")
def show_institution(shortname):
    institution = db.institutions.lookup(shortname)
    if institution is None:
        return abort(404, "Institution not found")
    institution = WebInstitution(shortname, data=institution)
    section = "Manage" if current_user.is_creator else None
    query = {"institutions": {"$contains": shortname}}
    if not current_user.is_admin:
        query["display"] = True
    events = list(
        seminars_search(
            query, sort=["weekday", "start_time", "name"], organizer_dict=all_organizers(),
        )
    )
    seminars = [S for S in events if not S.is_conference]
    conferences = [S for S in events if S.is_conference]
    conferences.sort(key=lambda S: (S.start_date, S.name))
    return render_template(
        "institution.html",
        seminars=seminars,
        conferences=conferences,
        title="View institution",
        institution=institution,
        section=section,
        subsection="viewinst",
    )


@app.route("/info")
def info():
    return render_template("info.html", title="Features", section="Info", subsection="features")

@app.route("/privacy")
def privacy():
    return render_template("privacy.html", title="Privacy policy", section="Info", subsection="privacy")

@app.route("/policies")
def policies():
    return render_template("policies.html", title="Policies", section="Info", subsection="policies")


@app.route("/faq")
def faq():
    return render_template("faq.html", title="Frequently asked questions", section="Info", subsection="faq")


@app.route("/ams")
def ams():
    seminars = next_talk_sorted(
        seminars_search(
            query={"subjects": {'$contains': "math"}},
            organizer_dict=all_organizers()
        )
    )
    from collections import defaultdict
    math_topics = {elt['subject'] + '_' + elt['abbreviation'] : elt['name'].capitalize() for elt in db.topics.search() if elt['subject'] == 'math'}
    seminars_dict = defaultdict(list)
    for sem in seminars:
        for topic in sem.topics:
            if topic in math_topics:
                seminars_dict[topic].append(sem)
    return render_template("ams.html",
                           title="AMS example",
                           math_topics=sorted(math_topics.items(), key=lambda x: x[1]),
                           seminars_dict=seminars_dict)

<|MERGE_RESOLUTION|>--- conflicted
+++ resolved
@@ -625,14 +625,9 @@
     # The second downside is that we need to do two queries.
     info["results"] = next_talk_sorted(seminars_search(seminar_query, organizer_dict=all_organizers()))
     subsection = "conferences" if conference else "seminars"
-<<<<<<< HEAD
-    return render_template(
-        "search_seminars.html", title="Search seminars", info=info, section="Search", subsection=subsection, bread=None, is_conference=conference
-=======
     title = "Search " + ("conferences" if conference else "seminar series")
     return render_template(
         "search_seminars.html", title=title, info=info, section="Search",subsection=subsection, bread=None, is_conference=conference
->>>>>>> 4f0c6659
     )
 
 @app.route("/search/talks")
