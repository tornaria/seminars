--- conflicted
+++ resolved
@@ -441,6 +441,69 @@
     languages.sort(key=lambda x: (-language_counts[x[0]], x[1]))
     return {"topic_counts": topic_counts, "language_counts": language_counts, "subject_counts": subject_counts, "languages": languages}
 
+def _get_row_attributes(objects):
+    filtered_subjects = set(request.cookies.get('subjects', '').split(','))
+    filter_subject = request.cookies.get('filter_subject', '0') != '0'
+    filtered_topics = set(request.cookies.get('topics', '').split(','))
+    filter_topic = request.cookies.get('filter_topic', '0') != '0'
+    filtered_languages = set(request.cookies.get('languages', '').split(','))
+    filter_language = request.cookies.get('filter_language', '0') != '0'
+    filter_calendar = request.cookies.get('filter_calendar', '0') != '0'
+    def filter_classes(obj):
+        filtered = False
+        classes = ['talk']
+
+        topic_filtered = True
+        for topic in obj.topics:
+            classes.append("topic-" + topic)
+            if topic in filtered_topics:
+                topic_filtered = False
+        if topic_filtered:
+            classes.append('topic-filtered')
+            if filter_topic:
+                filtered = True
+
+        subject_filtered = True
+        for subject in obj.subjects:
+            classes.append("subject-" + subject)
+            if subject in filtered_subjects:
+                subject_filtered = False
+        if subject_filtered:
+            classes.append('subject-filtered')
+            if filter_subject:
+                filtered = True
+
+        classes.append("lang-" + obj.language)
+        if obj.language not in filtered_languages:
+            classes.append("language-filtered")
+            if filter_language:
+                filtered = True
+        if not obj.is_subscribed():
+            classes.append("calendar-filtered")
+            if filter_calendar:
+                filtered = True
+        return classes, filtered
+
+    row_attributes = []
+    visible_counter = 0
+    for obj in objects:
+        classes, filtered = filter_classes(obj)
+        if filtered:
+            style = "display: none;"
+        else:
+            visible_counter += 1
+            if visible_counter % 2: # odd
+                style = "background: #E3F2FD;"
+            else:
+                style = "background: none;"
+        row_attributes = 'class="{classes}" style="{style}"'.format(
+            classes=' '.join(classes),
+            style=style)
+        row_attributes.append(row_attributes)
+
+    return row_attributes
+
+
 def _talks_index(query={}, sort=["start_time", "series_id"]):
     # Eventually want some kind of cutoff on which talks are included.
     query = dict(query)
@@ -460,99 +523,16 @@
     talks = list(talks_search(query, sort=sort, seminar_dict=all_seminars()))
     # Filtering on display and hidden isn't sufficient since the seminar could be private
     talks = [talk for talk in talks if talk.searchable()]
-<<<<<<< HEAD
     counters = _get_counters(talks)
-=======
-    topic_counts = Counter()
-    language_counts = Counter()
-    subject_counts = Counter()
-    filtered_subjects = set(request.cookies.get('subjects', '').split(','))
-    filter_subject = request.cookies.get('filter_subject', '0') != '0'
-    filtered_topics = set(request.cookies.get('topics', '').split(','))
-    filter_topic = request.cookies.get('filter_topic', '0') != '0'
-    filtered_languages = set(request.cookies.get('languages', '').split(','))
-    filter_language = request.cookies.get('filter_language', '0') != '0'
-    filter_calendar = request.cookies.get('filter_calendar', '0') != '0'
-
-
-    def talk_classes(talk):
-        filtered = False
-        classes = ['talk']
-
-        topic_filtered = True
-        for topic in talk.topics:
-            classes.append("topic-" + topic)
-            if topic in filtered_topics:
-                topic_filtered = False
-        if topic_filtered:
-            classes.append('topic-filtered')
-            if filter_topic:
-                filtered = True
-
-        subject_filtered = True
-        for subject in talk.subjects:
-            classes.append("subject-" + subject)
-            if subject in filtered_subjects:
-                subject_filtered = False
-        if subject_filtered:
-            classes.append('subject-filtered')
-            if filter_subject:
-                filtered = True
-
-        classes.append("lang-" + talk.language)
-        if talk.language not in filtered_languages:
-            classes.append("language-filtered")
-            if filter_language:
-                filtered = True
-        if not talk.is_subscribed():
-            classes.append("calendar-filtered")
-            if filter_calendar:
-                filtered = True
-        return classes, filtered
-
-
-
-
-
-
-
-    talk_row_attributes = []
-    visible_talks = 0
-    for talk in talks:
-        if talk.topics:
-            for topic in talk.topics:
-                topic_counts[topic] += 1
-        if talk.subjects:
-            for subject in talk.subjects:
-                subject_counts[subject] += 1
-        language_counts[talk.language] += 1
-        classes, filtered = talk_classes(talk)
-        if filtered:
-            style = "display: none;"
-        else:
-            visible_talks += 1
-            if visible_talks%2: # odd
-                style = "background: #E3F2FD;"
-            else:
-                style = "background: none;"
-        row_attributes = 'class="{classes}" style="{style}"'.format(
-            classes=' '.join(classes),
-            style=style)
-        talk_row_attributes.append((talk, row_attributes))
-
-    lang_dict = languages_dict()
-    languages = [(code, lang_dict[code]) for code in language_counts]
-    languages.sort(key=lambda x: (-language_counts[x[0]], x[1]))
-    # menu[0] = ("#", "$('#filter-menu').slideToggle(400); return false;", "Filter")
->>>>>>> 7b90f666
+    row_attributes = _get_row_attributes(talks)
     return render_template(
         "browse_talks.html",
         title="Browse talks",
         hide_filters=hide_filters,
-<<<<<<< HEAD
-        talks=talks,
         subjects=subs,
         section="Browse",
+        toggle=toggle,
+        talk_row_attributes=zip(talks, row_attributes),
         **counters
     )
 
@@ -579,16 +559,6 @@
         subjects=subject_pairs(),
         section="Browse",
         **counters,
-=======
-        topic_counts=topic_counts,
-        subject_counts=subject_counts,
-        languages=languages,
-        language_counts=language_counts,
-        subjects=subs,
-        section="Browse",
-        toggle=toggle,
-        talk_row_attributes=talk_row_attributes
->>>>>>> 7b90f666
     )
 
 @app.route("/search")
