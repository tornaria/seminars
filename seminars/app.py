# -*- coding: utf-8 -*-
from __future__ import absolute_import
import os
import time
from datetime import datetime
from urllib.parse import urlparse, urlunparse
from flask import (
    Flask,
    render_template,
    request,
    make_response,
    redirect,
    url_for,
    current_app,
    abort,
)
from flask_mail import Mail, Message

from lmfdb.logger import logger_file_handler
from seminars.utils import (
    restricted_topics,
    subject_pairs,
    top_menu,
    topdomain,
    topics,
<<<<<<< HEAD
=======
    toggle,
    url_for_with_args,
>>>>>>> 85c4d366
)
from seminars.topic import topic_dag
from seminars.language import languages
from seminars.toggle import toggle, toggle3way
from seminars.knowls import static_knowl
from .seminar import series_header
from .talk import talks_header

SEMINARS_VERSION = "Seminars Release 0.1"

############################
#         Main app         #
############################

app = Flask(__name__, static_url_path="", static_folder="static",)
# disable cache temporarily
app.config['SEND_FILE_MAX_AGE_DEFAULT'] = 0

mail_settings = {
    "MAIL_SERVER": "heaviside.mit.edu",
    "MAIL_PORT": 465,
    "MAIL_USE_TLS": False,
    "MAIL_USE_SSL": True,
    "MAIL_USERNAME": "researchseminarsnoreply",
    "MAIL_PASSWORD": os.environ.get("EMAIL_PASSWORD_MIT", ""),
}

app.config.update(mail_settings)
mail = Mail(app)

############################
# App attribute functions  #
############################


def is_debug_mode():
    from flask import current_app

    return current_app.debug


app.is_running = False


def set_running():
    app.is_running = True


def is_running():
    return app.is_running


############################
# Global app configuration #
############################

app.logger.addHandler(logger_file_handler())

# If the debug toolbar is installed then use it
if app.debug:
    try:
        from flask_debugtoolbar import DebugToolbarExtension
        app.config["SECRET_KEY"] = """shh, it's a secret"""
        toolbar = DebugToolbarExtension(app)
    except ImportError:
        pass

# secret key, necessary for sessions and tokens
# sessions are in turn necessary for users to login
from lmfdb.utils.config import get_secret_key
app.secret_key = get_secret_key()

# tell jinja to remove linebreaks
app.jinja_env.trim_blocks = True

# enable break and continue in jinja loops
app.jinja_env.add_extension("jinja2.ext.loopcontrols")
app.jinja_env.add_extension("jinja2.ext.do")

# the following context processor inserts
#  * empty info={} dict variable
#  * body_class = ''
#  * bread = None for the default bread crumb hierarch
#  * meta_description, shortthanks, feedbackpage
#  * DEBUG and BETA variables storing whether running in each mode
@app.context_processor
def ctx_proc_userdata():
    # insert an empty info={} as default
    # set the body class to some default, blueprints should
    # overwrite it with their name, using @<blueprint_object>.context_processor
    # see http://flask.pocoo.org/docs/api/?highlight=context_processor#flask.Blueprint.context_processor
    data = {"info": {}, "body_class": ""}

    # insert the default bread crumb hierarchy
    # overwrite this variable when you want to customize it
    # For example, [ ('Bread', '.'), ('Crumb', '.'), ('Hierarchy', '.')]
    data["bread"] = None

    # default title - Research seminars already included in base.html
    data["title"] = r""

    # meta_description appears in the meta tag "description"
    data[
        "meta_description"
    ] = r"Welcome to {topdomain}, a listing of research seminars and conferences!".format(topdomain = topdomain())
    data[
        "feedbackpage"
    ] = r"https://docs.google.com/forms/d/e/1FAIpQLSdJNJ0MwBXzqZleN5ibAI9u1gPPu9Aokzsy08ot802UitiDRw/viewform"
    data["LINK_EXT"] = lambda a, b: '<a href="%s" target="_blank">%s</a>' % (b, a)

    # debug mode?
    data["DEBUG"] = is_debug_mode()

    data["topics"] = topics()
    data["user_topics"] = restricted_topics
    data["subjects"] = subject_pairs()
    data["top_menu"] = top_menu()

    data["talks_header"] = talks_header
    data["series_header"] = series_header
    data["static_knowl"] = static_knowl
    data["topdomain"] = topdomain()
    data["toggle"] = toggle
<<<<<<< HEAD
    data["toggle3way"] = toggle3way
    data["topic_dag"] = topic_dag
    data["languages"] = languages
=======
    data["url_for_with_args"] = url_for_with_args
>>>>>>> 85c4d366

    return data



##############################
#      Jinja formatters      #
##############################

# you can pass in a datetime python object and via
# {{ <datetimeobject> | fmtdatetime }} you can format it inside a jinja template
# if you want to do more than just the default, use it for example this way:
# {{ <datetimeobject>|fmtdatetime('%H:%M:%S') }}
@app.template_filter("fmtdatetime")
def fmtdatetime(value, format="%Y-%m-%d %H:%M:%S"):
    if isinstance(value, datetime):
        return value.strftime(format)
    else:
        return "-"


# You can use this formatter to turn newlines in a string into HTML line breaks
@app.template_filter("nl2br")
def nl2br(s):
    return s.replace("\n", "<br/>\n")


# You can use this formatter to encode a dictionary into a url string
@app.template_filter("urlencode")
def urlencode(kwargs):
    from six.moves.urllib.parse import urlencode

    return urlencode(kwargs)


# Use this to have None print as the empty string
@app.template_filter("blanknone")
def blanknone(x):
    if x is None:
        return ""
    return str(x)


##############################
#    Redirects and errors    #
##############################


@app.before_request
def netloc_redirect():
    """
        Redirect beantheory.org, www.mathseminars.org -> mathseminars.org
    """

    urlparts = urlparse(request.url)

    if urlparts.netloc in ["beantheory.org", "www.mathseminars.org"]:
        replaced = urlparts._replace(netloc="mathseminars.org", scheme="https")
        return redirect(urlunparse(replaced), code=301)


def timestamp():
    return "[%s UTC]" % time.strftime("%Y-%m-%d %H:%M:%S", time.gmtime())


@app.errorhandler(404)
def not_found_404(error):
    app.logger.info("%s 404 error for URL %s %s" % (timestamp(), request.url, error.description))
    messages = (
        error.description if isinstance(error.description, (list, tuple)) else (error.description,)
    )
    return render_template("404.html", title="Page not found", messages=messages), 404


@app.errorhandler(500)
def not_found_500(error):
    app.logger.error("%s 500 error on URL %s %s" % (timestamp(), request.url, error.args))
    return render_template("500.html", title="Error"), 500


@app.errorhandler(503)
def not_found_503(error):
    return render_template("503.html"), 503


##############################
#       Top-level pages      #
##############################

# Code for the main browse pages is contained in the homepage/ folder


@app.route("/health")
@app.route("/alive")
def alive():
    """
    a basic health check
    """
    from . import db

    if db.is_alive():
        return "Bean Theory!"
    else:
        abort(503)


@app.route("/acknowledgment")
def acknowledgment():
    return render_template(
        "acknowledgment.html", title="Acknowledgments", section="Info", subsection="acknowledgments"
    )


@app.route("/contact")
def contact():
    t = "Contact and feedback"
    return render_template("contact.html", title=t, section="Info", subsection="contact")


@app.route("/robots.txt")
def robots_txt():
    if "mathseminars.org" in request.url_root.lower():
        fn = os.path.join(os.path.dirname(os.path.abspath(__file__)), "static", "robots.txt")
        if os.path.exists(fn):
            return open(fn).read()
    return "User-agent: *\nDisallow: / \n"


# geeky pages have humans.txt
@app.route("/humans.txt")
def humans_txt():
    return render_template("acknowledgment.html", title="Acknowledgments")


def routes():
    """
    Returns all routes
    """
    links = []
    for rule in app.url_map.iter_rules():
        # Filter out rules we can't navigate to in a browser
        # and rules that require parameters
        if "GET" in rule.methods:  # and has_no_empty_params(rule):
            try:
                url = url_for(rule.endpoint, **(rule.defaults or {}))
            except Exception:
                url = None
            links.append((url, str(rule)))
    return sorted(links, key=lambda elt: elt[1])


@app.route("/sitemap")
def sitemap():
    """
    Listing all routes
    """
    return (
        "<ul>"
        + "\n".join(
            [
                '<li><a href="{0}">{1}</a></li>'.format(url, endpoint)
                if url is not None
                else "<li>{0}</li>".format(endpoint)
                for url, endpoint in routes()
            ]
        )
        + "</ul>"
    )


##############################
#       CSS Styling          #
##############################


@app.context_processor
def add_colors():
    from .color import Slate

    return {"color": Slate().dict()}


@app.route("/style.css")
def css():
    response = make_response(render_template("style.css"))
    response.headers["Content-type"] = "text/css"
    # don't cache css file, if in debug mode.
    if current_app.debug:
        response.headers["Cache-Control"] = "no-cache, no-store"
    else:
        response.headers["Cache-Control"] = "public, max-age=600"
    return response


##############################
#           Mail             #
##############################


def send_email(to, subject, message):
    from html2text import html2text

    sender = "researchseminarsnoreply@math.mit.edu"
    app.logger.info("%s sending email from %s to %s..." % (timestamp(), sender, to))
    mail.send(
        Message(
            subject=subject,
            html=message,
            body=html2text(message),  # a plain text version of our email
            sender=sender,
            recipients=[to],
        )
    )
    app.logger.info("%s sending email from %s to %s..." % (timestamp(), sender, to))


def git_infos():
    try:
        from subprocess import Popen, PIPE

        # cwd should be the root of git repo
        cwd = os.path.join(os.path.dirname(os.path.realpath(__file__)), "..")
        git_rev_cmd = """git rev-parse HEAD"""
        git_date_cmd = """git show --format="%ci" -s HEAD"""
        git_contains_cmd = """git branch --contains HEAD"""
        git_reflog_cmd = """git reflog -n5"""
        git_graphlog_cmd = """git log --graph  -n 10"""
        rev = Popen([git_rev_cmd], shell=True, stdout=PIPE, cwd=cwd).communicate()[0]
        date = Popen([git_date_cmd], shell=True, stdout=PIPE, cwd=cwd).communicate()[0]
        contains = Popen([git_contains_cmd], shell=True, stdout=PIPE, cwd=cwd).communicate()[0]
        reflog = Popen([git_reflog_cmd], shell=True, stdout=PIPE, cwd=cwd).communicate()[0]
        graphlog = Popen([git_graphlog_cmd], shell=True, stdout=PIPE, cwd=cwd).communicate()[0]
        pairs = [
            [git_rev_cmd, rev],
            [git_date_cmd, date],
            [git_contains_cmd, contains],
            [git_reflog_cmd, reflog],
            [git_graphlog_cmd, graphlog],
        ]
        summary = "\n".join("$ %s\n%s" % (c, o.decode("utf8")) for c, o in pairs)
        return rev, date, summary
    except Exception:
        return "-", "-", "-"


@app.route("/raw_info")
def raw_info():
    from socket import gethostname

    output = ""
    output += "HOSTNAME = %s\n\n" % gethostname()
    output += "# PostgreSQL info\n"
    output += "\n# GIT info\n"
    output += git_infos()[-1]
    output += "\n\n"
    return output.replace("\n", "<br>")<|MERGE_RESOLUTION|>--- conflicted
+++ resolved
@@ -23,11 +23,7 @@
     top_menu,
     topdomain,
     topics,
-<<<<<<< HEAD
-=======
-    toggle,
     url_for_with_args,
->>>>>>> 85c4d366
 )
 from seminars.topic import topic_dag
 from seminars.language import languages
@@ -151,13 +147,10 @@
     data["static_knowl"] = static_knowl
     data["topdomain"] = topdomain()
     data["toggle"] = toggle
-<<<<<<< HEAD
     data["toggle3way"] = toggle3way
     data["topic_dag"] = topic_dag
     data["languages"] = languages
-=======
     data["url_for_with_args"] = url_for_with_args
->>>>>>> 85c4d366
 
     return data
 
