--- conflicted
+++ resolved
@@ -24,13 +24,8 @@
     top_menu,
     topdomain,
     topics,
-<<<<<<< HEAD
-=======
-    toggle,
-    toggle3way
->>>>>>> 5c759b13
 )
-from seminars.toggle import toggle
+from seminars.toggle import toggle, toggle3way
 from seminars.knowls import static_knowl
 from .seminar import series_header
 from .talk import talks_header
