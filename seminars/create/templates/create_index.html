{% extends 'homepage.html' %}

{% block content %}

<div class="text_content">
{% if not user.is_creator %}
<p>
  Welcome!  Please feel free to start creating seminars.
  For the moment any content you create will be visible only to you, but once your account has been endorsed, all the seminars and talks you added will instantly appear on the public browse and search pages.
</p>
<p>
  Any endorsed user on our site can endorse you, so please peruse <a href="{{ url_for('user.public_users') }}">this list</a> to see if you know someone who can endorse your account.  Alternatively, <a href="mailto:mathseminars@math.mit.edu">email the administrators</a> for an endorsement; include a link to something containing your email address (a page at your institution, an arXiv preprint you posted, or a published paper, say), so that we can be sure it is really you!
</p>
{% else %}
{% if user.affiliation and not institution_known(user.affiliation) %}
<p> Your affiliation does not appear to be on our list of institutions.
You may want to <a href="{{ url_for('list_institutions') }}">add your institution</a> before creating a seminar or conference.  Alternatively, you can create a seminar now and add an institution to it later.
{% endif %}
{% endif %}

<h2>Create a seminar or conference</h2>

<form action="{{ url_for('.edit_seminar') }}" method="POST">
  <input type="hidden" name="new" value="yes"/>
  <input type="hidden" name="institutions" value=""/>
  <table id="make_semconf">
    <tr>
      <th>{{ KNOWL("is_conference") }}</th>
      <td>
        <select name="is_conference" style="width:100px;">
          <option value="yes">conference</option>
          <option value="no" selected>seminar</option>
        </select>
      </td>
<<<<<<< HEAD
      <td class="forminfo"><p style="width:230px;">Click blue captions for more details.</p></td>
=======
      <td class="forminfo"><p style="width:150px;">Click blue captions for an explanation of each item.</p></td>
>>>>>>> 58ecc0ca
    </tr>
    <tr>
      <th>{{ KNOWL("seminar_name") }}</th>
      <td><input name="name" style="width:500px;" maxlength="100" placeholder="Terra firma topology colloquium"/></td>
      <td class="forminfo">Capitalize first word and proper nouns.</td>
    </tr>
    <tr>
      <th>{{ KNOWL("seminar_shortname") }}</th>
<<<<<<< HEAD
      <td><input name="shortname" style="width:500px;" placeholder="TeaAndTopology" maxlength="32"/></td>
      <td class="forminfo">Use 3-32 characters, no spaces.
=======
      <td><input size="20" name="shortname" placeholder="TeaAndTopology" maxlength="32"/></td>
>>>>>>> 58ecc0ca
    </tr>
    <tr>
      <th>{{ KNOWL("institutions") }}</th>
      <td><span id="institution_selector"></span></td>
      <td class="forminfo">You can also add these later.</td>
    <tr>
      <td><button type="submit">Create</button></td>
    </tr>
  </table>
</form>


{% set pair = [('Seminars you organize', seminars), ('Conferences you organize', conferences)] %}
{% for title, list in pair %}
  {% if list %}
    <h2>{{ title }}</h2>
    <table class="ntdata">
    <thead>
      <th>Name</th>
      <th colspan="1" style="border-left: solid 1px;text-align: center;">Role</th>
      <th colspan="2" style="border-left: solid 1px;text-align: center;">Edit</th>
      <th colspan="1" style="border-left: solid 1px;text-align: center;">View</th>
    </thead>
    <tbody>
      {% for row in list %}
      {% set elt, role = row  %}
      <tr>
        <td> {{elt.name}} {% if not elt.display %} (hidden){% elif elt.archived %} (inactive){% elif elt.online %} (online){% endif %}</td>
        <td style="border-left: solid 1px;"> {{role}} </td>
        <td style="border-left: solid 1px;"> <a href='{{ url_for(".edit_seminar_schedule", shortname=elt.shortname) }}'>Schedule</a></td>
        <td> <a href='{{ url_for(".edit_seminar", shortname=elt.shortname) }}'>Properties</a></td>
        <td style="border-left: solid 1px;"> <a href='{{ url_for("show_seminar", shortname=elt.shortname) }}'>{{elt.shortname}}</a></td>
      </tr>
      {% endfor %}
    </tbody>
    </table>
  {% endif %}
{% endfor %}
{% if not seminars and not conferences %}
<p>To add a talk, create a seminar first.</p>
{% endif %}
{% if deleted_seminars or deleted_talks %}
<p><a href="#" onclick="$('#deleted_stuff').show(); return false;">Show deleted items</a></p>
<div id="deleted_stuff" style="display:none;">
  {% if deleted_seminars %}
  <h2>Deleted seminars/conferences</h2>
  <table class="ntdata">
    <thead>
      <th>Name</th>
      <th>Revive/Permanently delete</th>
    </thead>
    {% for seminar in deleted_seminars %}
    <tr>
      <td> {{seminar.name}} (deleted) </td>
      <td> <a href="{{ url_for('.deleted_seminar', shortname=seminar.shortname) }}">Edit</a> </td>
    </tr>
    {% endfor %}
  </table>
  {% endif %}
  {% if deleted_talks %}
  <h2>Deleted talks</h2>
  <table class="ntdata">
    <thead>
      <th>Seminar</th>
      <th>Time</th>
      <th>Speaker</th>
      <th>Title</th>
      <th>Revive/Permanently delete</th>
    </thead>
    {% for talk in deleted_talks %}
    <tr>
      <td> {{talk.seminar.name}}</td>
      <td> {{talk.show_start_time() | safe}}</td>
      <td> {{talk.show_speaker(affiliation=False) | safe}}</td>
      <td> {{talk.show_knowl_title() | safe}}</td>
      <td> <a href="{{ url_for('.deleted_talk', semid=talk.seminar_id, semctr=talk.seminar_ctr) }}">Edit</a> </td>
    </tr>
    {% endfor %}
  </table>
  {% endif %}
</div>
{% endif %}
</div>

<script type="text/javascript">

const instOptions = [
  {% for iid, name in institutions %}
  {
    label: "{{ name }}",
    value: "{{ iid }}",
  },
  {% endfor %}
];

$(document).ready(function() {
  var instSelector = makeInstitutionSelector(instOptions, []);
});
</script>

{% endblock %}
<|MERGE_RESOLUTION|>--- conflicted
+++ resolved
@@ -32,11 +32,7 @@
           <option value="no" selected>seminar</option>
         </select>
       </td>
-<<<<<<< HEAD
       <td class="forminfo"><p style="width:230px;">Click blue captions for more details.</p></td>
-=======
-      <td class="forminfo"><p style="width:150px;">Click blue captions for an explanation of each item.</p></td>
->>>>>>> 58ecc0ca
     </tr>
     <tr>
       <th>{{ KNOWL("seminar_name") }}</th>
@@ -45,12 +41,8 @@
     </tr>
     <tr>
       <th>{{ KNOWL("seminar_shortname") }}</th>
-<<<<<<< HEAD
       <td><input name="shortname" style="width:500px;" placeholder="TeaAndTopology" maxlength="32"/></td>
       <td class="forminfo">Use 3-32 characters, no spaces.
-=======
-      <td><input size="20" name="shortname" placeholder="TeaAndTopology" maxlength="32"/></td>
->>>>>>> 58ecc0ca
     </tr>
     <tr>
       <th>{{ KNOWL("institutions") }}</th>
