{% extends "homepage.html" %}
{% block content %}

  {% if lock %}
    <div style="color: {{color.red}}; font-weight: bold; font-size: 200%;">Concurrent Edit!!!</div>

    <div>
      The seminar {{ seminar.shortname }} is currently or has been recently edited by
      <a href="mailto:{{ lock.email }}">{{ lock.name }}</a>
      at {{ lock.timestamp|fmtdatetime }}. There might be a conflict!
    </div>

    <div style="margin-top: 30px">
      <a href="{{ url_for('.edit_seminar', shortname=seminar.shortname, lock='ignore') }}">Continue</a>
    </div>

    <div style="margin-top: 30px">
      <a href="{{ request.referrer }}">Abort</a>
    </div>
  {% else %}
      <form id="seminarform" action="{{ url_for('.save_seminar') }}" method="POST">
        <input type="hidden" name="shortname" value="{{ seminar.shortname }}"/>
        <input type="hidden" name="new" value="{{ 'yes' if seminar.new else 'no' }}"/>
        <input type="hidden" name="topics" value="{{ seminar.topics  | safe }}"/>
        <input type="hidden" name="institutions" value="{{ seminar.institutions  | safe }}"/>
        <input type="hidden" name="language" value="{{ seminar.language  | safe }}"/>
        <input type="hidden" name="is_conference" value="{% if seminar.is_conference %}yes{% else %}no{% endif %}"/>
      <table>
        <tr>
          <td>
            Identifier
          </td>
          <td>
            {{ seminar.shortname }}
          </td>
        </tr>
        <tr>
          <td>Full name</td>
          <td><input size="40" name="name" value="{{ seminar.name | blanknone }}" style="width:500px;" /></td>
          <td class="forminfo" />Generally, capitalize only the first word and proper names.</td>
        </tr>
        <tr>
          <td>Short description</td>
          <td><input name="description" value="{{ seminar.description | blanknone }}" style="width:500px;" placeholder="research seminar" maxlength="60"/></td>
        </tr>
        <tr>
          <td style="white-space:nowrap">External homepage</td>
          <td><input style="width:500px;" name="homepage" value="{{ seminar.homepage | blanknone }}" placeholder="https://example.org"/></td>
        </tr>
        <tr>
          <td>Topics</td>
          <td>
            <span id="topic_selector"></span>
          </td>
        </tr>
        <tr>
          <td>Institutions</td>
          <td>
            <span id="institution_selector"></span>
          </td>
        </tr>
        <tr>
          <td>Default language</td>
          <td>
            <span id="language_selector"></span>
          </td>
        </tr>

        {% if seminar.is_conference %}
        <tr>
          <td style="padding-top: 20px">Start date</td>
          <td style="padding-top: 20px">
            <input name="start_date" style="width:500px;" value="{{ seminar.show_input_date(seminar.start_date) }}" placeholder="2020-01-27" />
          </td>
        </tr>
        <tr>
          <td>End date</td>
          <td>
            <input name="end_date" style="width:500px;" value="{{ seminar.show_input_date(seminar.end_date) }}" placeholder="2020-01-31" />
          </td>
        </tr>
        {% else %}
        <tr>
          <td style="padding-top: 20px">Meeting day</td>
          <td style="padding-top: 20px">
            <select name="weekday" style="width:510px;">
              <option value=""></option>
              {% for wkday in weekdays %}
                <option value="{{loop.index0}}"{% if seminar.weekday == loop.index0 %} selected{% endif %}>{{wkday}}</option>
              {% endfor %}
            </select>
          </td>
        </tr>
        <tr>
          <td style="white-space:nowrap">Frequency (in days)</td>
          <td><input name="frequency" style="width:500px;" value="{{ seminar.frequency | blanknone }}" /></td>
        </tr>
        {% endif %}
        <tr>
          <td>Talks per day</td>
          <td><input name="per_day" style="width:500px;" value="{{ seminar.per_day | blanknone }}" /></td>
        </tr>
        <tr>
          <td>Time zone</td>
          <td>
            <select name="timezone" style="width:510px;">
              {% for tz, disp in timezones %}
                <option value="{{ tz }}"{% if seminar.timezone == tz %} selected{% endif %}>{{disp}}</option>
              {% endfor %}
            </select>
          </td>
        </tr>
        {% if not seminar.is_conference %}
        <tr>
          <td>Start time</td>
          <td><input name="start_time" style="width:500px;" value="{{ seminar.show_input_time(seminar.start_time) }}" placeholder="15:00"/></td>
        </tr>
        <tr>
          <td>End time</td>
          <td><input name="end_time" style="width:500px;" value="{{ seminar.show_input_time(seminar.end_time) }}" placeholder="16:00"/></td>
        </tr>
        {% endif %}
        <tr>
          <td style="padding-top: 20px">Room</td>
          <td style="padding-top: 20px"><input name="room" value="{{ seminar.room | blanknone }}" style="width:500px;" /></td>
        </tr>
        <tr>
          <td>Online</td>
          <td>
            <select name="online" style="width:510px;">
              <option value="yes"{% if seminar.online %} selected{% endif %}>yes</option>
              <option value="no"{% if not seminar.online %} selected{% endif %}>no</option>
            </select>
          </td>
        </tr>
        <tr>
          <td>Livestream link</td>
          <td><input name="live_link" value="{{ seminar.live_link | blanknone }}" style="width:500px;" placeholder="e.g., https://zoom.us/j/1234 or https://www.youtube.com/watch?v=1234"/></td>
        </tr>
        <tr>
          <td>Access</td>
          <td>
            <select name="access" style="width:510px;">
              <option value="open"{% if seminar.access == 'open' %} selected{% endif %}>All visitors can view link</option>
              <option value="users"{% if seminar.access == 'users' %} selected{% endif %}>Only logged-in users can view link</option>
              <option value="endorsed"{% if seminar.access == 'endorsed' %} selected{% endif %}>Only endorsed users can view link</option>
            </select>
          </td>
        </tr>
        {% if not seminar.new %}
          <tr>
            <td>Archived</td>
            <td>
              <select name="archived" style="width:510px;">
                <option value="yes"{% if seminar.archived %} selected{% endif %}>yes</option>
                <option value="no"{% if not seminar.archived %} selected{% endif %}>no</option>
              </select>
            </td>
          </tr>
        {% endif %}
        <tr>
          <td colspan="2" style="padding-top: 10px">Comments</td>
        </tr>
        <tr>
          <td colspan="2"><textarea cols="76" rows="5" name="comments">{{ seminar.comments | blanknone }}</textarea></td>
        </tr>
      </table>
      <h3>Organizers</h3>
      <p class="forminfo">
        Normally, leave "Organizer" checked; uncheck for a staff/student/postdoc assistant with permission to edit the seminar despite not being responsible for the scientific organization.
        </br>
      Anyone with "Display" checked will be visible on the seminar's page, in the order below (in a separate list of "Curators" if "Organizer" is not checked).  If homepage is set
      their name will be linked to their home page, and if homepage is not set but email is set their name will have a mailto link.</p>
      <table>
        <thead>
          <th>Name</th>
<<<<<<< HEAD
          <th>Homepage</th>
          <th>Email</th>
          <th>Organizer</th>
=======
          <th>{{ KNOWL("organizer") }}</th>
>>>>>>> c264efe8
          <th>Display</th>
        </thead>
        {% for i in range(10) %}
        <tr>
          {% if i < (seminar.organizer_data | length) %}
            <td>
              <input name="org_full_name{{i}}" value="{{ seminar.organizer_data[i].get('full_name') | blanknone }}" style="width:180px"/>
            </td>
            <td>
              <input name="org_homepage{{i}}" value="{{ seminar.organizer_data[i].get('homepage') | blanknone }}" style="width:220px"/>
            </td>
            <td>
              <input name="org_email{{i}}" value="{{ seminar.organizer_data[i].get('email') | blanknone }}" style="width:220px"/>
            </td>
            <td>
              {# Note the checkbox is called org_curator because it comes from the curator column in seminar organizers, #}
              {# but it is displayed in a column labeleled "organizer" so it is checked when curator is false #}
              <input type="checkbox" name="org_curator{{i}}" value="yes" {% if not seminar.organizer_data[i].get("curator") %}checked{% endif %} />
            </td>
            <td>
              <input type="checkbox" name="org_display{{i}}" value="yes" {% if seminar.organizer_data[i].get("display") %}checked{% endif %} />
            </td>
          {% else %}
            <td><input name="org_full_name{{i}}" style="width:180px;" /></td>
            <td><input name="org_homepage{{i}}" style="width:220px;" /></td>
            <td><input name="org_email{{i}}" style="width:220px;" /></td>
            <td><input type="checkbox" name="org_curator{{i}}" value="yes" /></td>
            <td><input type="checkbox" name="org_display{{i}}" value="yes" /></td>
          {% endif %}
        </tr>
        {% endfor %}
      </table>
      <button type="submit" onclick="unsaved = false;return true;">Save</button>

      {% if seminar.new %}
        <a style="margin-left: 30px" onclick="unsaved = false;" href="{{ url_for('create.index') }}">Cancel creation</a>
      {% else %}
        <a style="margin-left: 30px" onclick="unsaved = false;" href="{{ url_for('show_seminar', shortname=seminar.shortname) }}">Cancel changes</a>
        {% if seminar.user_can_delete() %}
        <a style="margin-left: 30px"  href="{{ url_for("create.delete_seminar", shortname=seminar.shortname) }}" onclick="unsaved = false;return confirm('Are you sure you want to PERMANENTLY delete this {% if seminar.is_conference %}conference{% else %}seminar{% endif %} and all of its talks?');">
          <button type="button">
            Delete seminar
          </button>
        </a>
        {% endif %}
      {% endif %}
      </form>
<script type="text/javascript">
/* prevent accidental closing of browser window */
{{ prevent_unsaved() }}

/* topic and inst selector */
const topicOptions = [
  {% for ab, topic in topics %}
  {
    label: "{{ topic }}",
    value: "{{ ab }}",
  },
  {% endfor %}
];

const instOptions = [
  {% for iid, name in institutions %}
  {
    label: "{{ name }}",
    value: "{{ iid }}",
  },
  {% endfor %}
];

const langOptions = [
  {% for code, name in languages_dict.items() %}
  {
    label: "{{ name }}",
    value: "{{ code }}",
  },
  {% endfor %}
];

$(document).ready(function() {
  var topicSelector = makeTopicSelector(
    topicOptions,
    {% if seminar.new or not seminar.topics %}[]{% else %}{{ seminar.topics | safe }}{% endif %},
  );
  var instSelector = makeInstitutionSelector(
    instOptions,
    {{ seminar.institutions | safe }},
  );
  var langSelector = makeLanguageSelector(
    langOptions,
    {% if seminar.new %}defaultLanguage(){% else %}"{{ seminar.language }}"{% endif %});
});


</script>

{% endif %} {# concurrent edit warning at the top #}
{% endblock %}<|MERGE_RESOLUTION|>--- conflicted
+++ resolved
@@ -174,13 +174,9 @@
       <table>
         <thead>
           <th>Name</th>
-<<<<<<< HEAD
-          <th>Homepage</th>
-          <th>Email</th>
-          <th>Organizer</th>
-=======
+          <th>{{ KNOWL("homepage") }}</th>
+          <th>{{ KNOWL("email") }}</th>
           <th>{{ KNOWL("organizer") }}</th>
->>>>>>> c264efe8
           <th>Display</th>
         </thead>
         {% for i in range(10) %}
