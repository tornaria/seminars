{% extends "homepage.html" %}
{% block content %}

{% if lock %}
<div style="color: {{color.red}}; font-weight: bold; font-size: 200%;">Concurrent Edit!!!</div>

<div>
  The seminar {{ seminar.shortname }} is currently or has been recently edited by
  <a href="mailto:{{ lock.email }}">{{ lock.name }}</a>
  at {{ lock.timestamp|fmtdatetime }}. There might be a conflict!
</div>

<div style="margin-top: 30px">
  <a href="{{ url_for('.edit_seminar', shortname=seminar.shortname, lock='ignore') }}">Continue</a>
</div>

<div style="margin-top: 30px">
  <a href="{{ request.referrer }}">Abort</a>
</div>
{% else %}
<form id="seminarform" action="{{ url_for('.save_seminar') }}" method="POST">
  <input type="hidden" name="shortname" value="{{ seminar.shortname }}"/>
  <input type="hidden" name="new" value="{{ 'yes' if seminar.new else 'no' }}"/>
  <input type="hidden" name="topics" value="{{ seminar.topics  | safe }}"/>
  <input type="hidden" name="institutions" value="{{ seminar.institutions  | safe }}"/>
  <input type="hidden" name="language" value="{{ seminar.language  | safe }}"/>
  <input type="hidden" name="is_conference" value="{% if seminar.is_conference %}yes{% else %}no{% endif %}"/>
  <table>
    <tr>
      <td style="width:150px;">{{ KNOWL("seminar_id") }}</td>
      <td>{{ seminar.shortname }}</td>
    </tr>
    <tr>
      <td>{{ ASTKNOWL("seminar_name") }}</td>
      <td><input size="40" name="name" value="{{ seminar.name | blanknone }}" style="width:600px;" maxlength="{{ maxlength['name'] }}"/></td>
      <td class="forminfo" />Capitalize only the first word and proper nouns.</td>
    </tr>
    <tr>
      <td>{{ KNOWL("seminar_description") }}</td>
      <td><input name="description" value="{{ seminar.description | blanknone }}" style="width:600px;" maxlength="{{ maxlength['description'] }}" placeholder="research seminar" /></td>
    </tr>
    <tr>
      <td>{{ KNOWL("seminar_homepage") }}</td>
      <td><input name="homepage" value="{{ seminar.homepage | blanknone }}" style="width:600px;" maxlength="{{ maxlength['homepage'] }}" placeholder="https://example.org"/></td>
    </tr>
    <tr>
      <td>{{ KNOWL("institutions") }}</td>
      <td><span id="institution_selector" style="width:610px;"></span></td>
    </tr>
    <tr>
      <td>{{ ASTKNOWL("topics") }}</td>
      <td><span class="topicDAG" id="topicDAG_selector"></span></td>
    </tr>
    <tr>
      <td></td>
      <td>
        <div class="topicDAG"></div>
      </td>
    </tr>
    <tr>
      <td>{{ ASTKNOWL("language","Language") }}</td>
      <td><span id="language_selector" style="width:600px;"></span></td>
    </tr>
    <tr>
      <td>{{ ASTKNOWL("timezone") }}</td>
      <td>
        <select name="timezone" style="width:610px;">
          {% for tz, disp in timezones %}
          <option value="{{ tz }}"{% if seminar.timezone == tz %} selected{% endif %}>{{disp}}</option>
          {% endfor %}
        </select>
      </td>
      <td class="forminfo" />Be sure to set this correctly.</td>
    </tr>
    <tr>
      <td>{{KNOWL("visibility")}}</td>
      <td>
        <select name="visibility" style="width:610px;">
          <option value="2"{% if seminar.visibility == 2 %} selected{% endif %}>public</option>
          <option value="1"{% if seminar.visibility == 1 %} selected{% endif %}>unlisted</option>
          <option value="0"{% if seminar.visibility == 0 %} selected{% endif %}>private</option>
        </select>
      </td>
    </tr>
    {% if seminar.is_conference %}
    <tr>
      <td style="padding-top: 20px">{{ ASTKNOWL("start_date") }}</td>
      <td style="padding-top: 20px">
        <input name="start_date" style="width:600px;" value="{{ seminar.show_input_date(seminar.start_date) }}" style="width:600px;" placeholder="2020-01-27" />
      </td>
    </tr>
    <tr>
      <td> {{ ASTKNOWL("end_date") }}</td>
      <td>
        <input name="end_date" value="{{ seminar.show_input_date(seminar.end_date) }}" style="width:600px;" placeholder="2020-01-31" />
      </td>
    </tr>
    <tr>
      <td>{{ ASTKNOWL("per_day") }}</td>
      <td><input name="per_day" value="{{ seminar.per_day | blanknone }}" style="width:600px;" placeholder="1"/></td>
    </tr>
    {% else %}
    <script>
      function showtimes() { if ( document.getElementById("frequency").value == 0 ) $('.times').hide(); else $('.times').show(); }
    </script>
    <input id="slots" style="display:none;" value="{{ seminar.time_slots|length }}">
    <tr>
      <td>{{ KNOWL("periodicity") }}</td>
      <td><select id="frequency" name="frequency" value="{{ seminar.frequency | blanknone }}" style="width:610px;" onchange="showtimes(); return false;" />
          <option value="0" {% if not seminar.frequency %}selected{% endif %}>no fixed schedule</option>
          <option value="7" {% if seminar.frequency == 7 %}selected{% endif %}>weekly</option>
          <option value="14" {% if seminar.frequency == 14 %}selected{% endif %}>every other week</option>
          <option value="21" {% if seminar.frequency == 21 %}selected{% endif %}>every third week</option>
        </select></td>
    </tr>
  </table>
  <table class='times' {% if not seminar.frequency %} style="display:none;" {% endif %}>
    {% for i in range(maxlength["time_slots"]//3) %}
    <tr style="width:750px;">
      {% if i == 0 %}
      <td style="margin-right:0px;">{{ KNOWL("seminar_time_slots") }}</td>
      {% set hide="visibility:hidden;" %}
      <td style="vertical-align:middle; padding-left:0px; padding-right:0px;"><a class="slotplus" id="slotplus" style="{{hide}}" href="#"><i style="color:green;" class="fas fa-plus-square"></i></a></td>
      <td style="vertical-align:middle; padding-left:0px; padding-right:47px;"><a class="slotminus" id="slotminus" style="{{hide}}" href="#"><i style="color:darkred;" class="fas fa-minus-square"></i></a></td>
      {% else %}
      {% set hide="display:none;" %}
      <td></td><td></td><td></td>
      {% endif %}
      </td>
      {% for j in range(3) %}
      <td style="padding-right:1px; margin-right:0px;">
        <select id="weekday{{3*i+j}}" name="weekday{{3*i+j}}" style="{{hide}}">
          <option value="" {% if not seminar.weekdays[3*i+j] %} selected{% endif %}></option>
          {% for wkday in short_weekdays %}
          <option value="{{loop.index0}}"{% if seminar.weekdays[3*i+j] == loop.index0 %} selected{% endif %}>{{wkday}}</option>
          {% endfor %}
        </select>
      </td>
      <td style="padding-left:1px; margin-left:0px; padding-right:29px;">
        <input id="time_slot{{3*i+j}}" name="time_slot{{3*i+j}}" value="{{ seminar.time_slots[3*i+j] }}" style="width:90px; {{hide}}" placeholder="15:00-16:00"/>
      </td>
      {% endfor %}
      {% endfor %}
  </table>
  <table>
    {% endif %}
<<<<<<< HEAD
    <tr>
      <td style="width:150px; padding-top: 20px">{{ KNOWL("room") }}</td>
      <td style="padding-top: 20px"><input name="room" value="{{ seminar.room | blanknone }}" style="width:600px;" maxlength="{{ maxlength['room'] }}" placeholder="Room 2-190 in the Simons building"/></td>
    </tr>
    <tr>
      <td>{{ ASTKNOWL("online") }}</td>
      <td>
        <select name="online" style="width:610px;">
          <option value="yes"{% if seminar.online %} selected{% endif %}>yes</option>
          <option value="no"{% if not seminar.online %} selected{% endif %}>no</option>
        </select>
      </td>
    </tr>
    <tr>
      <td>{{ KNOWL("live_link") }}</td>
      <td><input name="live_link" value="{{ seminar.live_link | blanknone }}" style="width:600px;" maxlength="{{ maxlength['live_link'] }}" placeholder="e.g., https://zoom.us/j/1234 or https://www.youtube.com/watch?v=1234"/></td>
      <td class="forminfo" />If link varies, enter "See comments" and put instructions in Comments.</td>
    </tr>
    <tr>
      <td>{{ KNOWL("access") }}</td>
      <td>
        <select name="access" style="width:610px;">
          <option value="open"{% if seminar.access == 'open' %} selected{% endif %}>All visitors can view livestream link</option>
          <option value="users"{% if seminar.access == 'users' %} selected{% endif %}>Only logged-in users can view livestream link</option>
          <option value="endorsed"{% if seminar.access == 'endorsed' %} selected{% endif %}>Only endorsed users can view livestream link</option>
        </select>
      </td>
    </tr>
    <tr>
      <td colspan="2" style="padding-top: 10px">{{ KNOWL("comments") }}</td>
    </tr>
    <tr>
      <td colspan="2"><textarea cols="89" rows="6" style="width:770px;" name="comments" maxlength="{{ maxlength['comments'] }}" placeholder="Instructions for obtaining the livestream link?  Directions to the room?  HTML and $\TeX$ symbols are OK here.">{{ seminar.comments | blanknone }}</textarea></td>
    </tr>
  </table>
  <h3>Organizers</h3>
  <p class="forminfo">
    Normally, leave "Organizer" checked.  Uncheck for an assistant with permission to edit the seminar despite not being responsible for the scientific organization, or for a seminar email address not associated to a single person.  At least one <i>person</i> displayed must be a registered user.
  </p>
  <table>
    <thead>
      <td></td>
      <td align="center">{{ ASTKNOWL("organizer_name") }}</td>
      <td align="center">{{ KNOWL("homepage") }}</td>
      <td align="center">{{ KNOWL("email") }}</td>
      <td align="center">{{ KNOWL("organizer") }}</td>
      <td align="center">{{ KNOWL("display") }}</td>
    </thead>
    {% for i in range(maxlength["organizers"]) %}
    <tr>
      {% if i > 0 and i < (seminar.organizer_data | length) %}
      <td style="padding-right:0px; padding-top:0px; position:relative; top:-15px;"><a class="swap{{i}}" href="#"><font size="+1">&#x2B0D;</font></a></td>
      {% else %}
      <td></td>
      {% endif %}
      {% if i < (seminar.organizer_data | length) %}
      <td>
        <input name="org_full_name{{i}}" value="{{ seminar.organizer_data[i].get('full_name') | blanknone }}" style="width:180px" maxlength="{{ maxlength['full_name'] }}" />
      </td>
      <td>
        <input name="org_homepage{{i}}" value="{{ seminar.organizer_data[i].get('homepage') | blanknone }}" style="width:220px" maxlength="{{ maxlength['homepage'] }}" />
      </td>
      <td>
        <input name="org_email{{i}}" value="{{ seminar.organizer_data[i].get('email') | blanknone }}" style="width:220px" maxlength="{{ maxlength['email'] }}"/>
      </td>
      <td align="center">
        {# Note the checkbox is called org_curator because it comes from the curator column in seminar organizers, #}
        {# but it is displayed in a column labeleled "organizer" so it is checked when curator is false #}
        <input type="checkbox" name="org_curator{{i}}" value="yes" {% if not seminar.organizer_data[i].get("curator") %}checked{% endif %} />
      </td>
      <td align="center">
        <input type="checkbox" name="org_display{{i}}" value="yes" {% if seminar.organizer_data[i].get("display") %}checked{% endif %} />
      </td>
      {% else %}
      <td><input name="org_full_name{{i}}" style="width:180px;" /></td>
      <td><input name="org_homepage{{i}}" style="width:220px;" /></td>
      <td><input name="org_email{{i}}" style="width:220px;" /></td>
      <td align="center"><input type="checkbox" name="org_curator{{i}}" value="yes" /></td>
      <td align="center"><input type="checkbox" name="org_display{{i}}" value="yes" /></td>
      {% endif %}
    </tr>
    {% endfor %}
  </table>
  <br>
  <table><tr>
      <td><button class="save" type="submit" name="submit" value="save" onclick="unsaved = false;">{{ ('Create ' + seminar.series_type) if seminar.new else 'Save changes' }}</button></td>
      <td><button class="cancel" type="submit" name="submit" value="cancel" onclick="unsaved = false;">{{ 'Cancel creation' if seminar.new else 'Cancel changes' }}</button></td>
      {% if not seminar.new and seminar.user_can_delete() %}
      <td><button class="delete" type="submit" name="submit" value="delete" onclick="unsaved = false;">{{ 'Delete ' + seminar.series_type }}</button></td>
      {% endif %}
    </tr></table>
</form>
=======
        <tr>
          <td style="width:150px; padding-top: 20px">{{ KNOWL("room") }}</td>
          <td style="padding-top: 20px"><input name="room" value="{{ seminar.room | blanknone }}" style="width:600px;" maxlength="{{ maxlength['room'] }}" placeholder="Room 2-190 in the Simons building"/></td>
        </tr>
        <tr>
          <td>{{ ASTKNOWL("online") }}</td>
          <td>
            <select name="online" style="width:610px;">
              <option value="yes"{% if seminar.online %} selected{% endif %}>yes</option>
              <option value="no"{% if not seminar.online %} selected{% endif %}>no</option>
            </select>
          </td>
        </tr>
        <tr>
          <td>{{ KNOWL("live_link") }}</td>
          <td><input name="live_link" value="{{ seminar.live_link | blanknone }}" style="width:600px;" maxlength="{{ maxlength['live_link'] }}" placeholder="e.g., https://zoom.us/j/1234 or https://www.youtube.com/watch?v=1234"/></td>
          <td class="forminfo" />If link varies, enter "See comments" and put instructions in Comments.</td>
        </tr>
        <tr>
          <td>{{ KNOWL("access") }}</td>
          <td>
            <select name="access" style="width:610px;">
              <option value="open"{% if seminar.access == 'open' %} selected{% endif %}>All visitors can view livestream link</option>
              <option value="users"{% if seminar.access == 'users' %} selected{% endif %}>Only logged-in users can view livestream link</option>
              <option value="endorsed"{% if seminar.access == 'endorsed' %} selected{% endif %}>Only endorsed users can view livestream link</option>
            </select>
          </td>
        </tr>
        <tr>
          <td colspan="2" style="padding-top: 10px">{{ KNOWL("comments") }}</td>
        </tr>
        <tr>
          <td colspan="2"><textarea cols="89" rows="6" style="width:770px;" name="comments" maxlength="{{ maxlength['comments'] }}" placeholder="Instructions for obtaining the livestream link?  Directions to the room?  HTML and $\TeX$ symbols are OK here.">{{ seminar.comments | blanknone }}</textarea></td>
        </tr>
      </table>
      <h3>Organizers</h3>
      <p class="forminfo">
        Normally, leave "Organizer" checked.  Uncheck for an assistant with permission to edit the seminar despite not being responsible for the scientific organization, or for a seminar email address not associated to a single person.  At least one <i>person</i> displayed must be a registered user.
      </p>
      <table>
        <thead>
          <td></td>
          <td align="center">{{ ASTKNOWL("organizer_name") }}</td>
          <td align="center">{{ KNOWL("homepage") }}</td>
          <td align="center">{{ KNOWL("email") }}</td>
          <td align="center">{{ KNOWL("organizer") }}</td>
          <td align="center">{{ KNOWL("display") }}</td>
        </thead>
        {% for i in range(maxlength["organizers"]) %}
        <tr>
          {% if i > 0 and i < (seminar.organizers | length) %}
            <td style="padding-right:0px; padding-top:0px; position:relative; top:-15px;"><a class="swap{{i}}" href="#"><font size="+1">&#x2B0D;</font></a></td>
          {% else %}
            <td></td>
          {% endif %}
          {% if i < (seminar.organizers | length) %}
            <td>
              <input name="org_name{{i}}" value="{{ seminar.organizers[i].get('name') | blanknone }}" style="width:180px" maxlength="{{ maxlength['name'] }}" />
            </td>
            <td>
              <input name="org_homepage{{i}}" value="{{ seminar.organizers[i].get('homepage') | blanknone }}" style="width:220px" maxlength="{{ maxlength['homepage'] }}" />
            </td>
            <td>
              <input name="org_email{{i}}" value="{{ seminar.organizers[i].get('email') | blanknone }}" style="width:220px" maxlength="{{ maxlength['email'] }}"/>
            </td>
            <td align="center">
              {# Note the checkbox is called org_curator because it comes from the curator column in seminar organizers, #}
              {# but it is displayed in a column labeleled "organizer" so it is checked when curator is false #}
              <input type="checkbox" name="org_curator{{i}}" value="yes" {% if not seminar.organizers[i].get("curator") %}checked{% endif %} />
            </td>
            <td align="center">
              <input type="checkbox" name="org_display{{i}}" value="yes" {% if seminar.organizers[i].get("display") %}checked{% endif %} />
            </td>
          {% else %}
            <td><input name="org_name{{i}}" style="width:180px;" /></td>
            <td><input name="org_homepage{{i}}" style="width:220px;" /></td>
            <td><input name="org_email{{i}}" style="width:220px;" /></td>
            <td align="center"><input type="checkbox" name="org_curator{{i}}" value="yes" /></td>
            <td align="center"><input type="checkbox" name="org_display{{i}}" value="yes" /></td>
          {% endif %}
        </tr>
        {% endfor %}
      </table>
      <br>
      <table><tr>
        <td><button class="save" type="submit" name="submit" value="save" onclick="unsaved = false;">{{ ('Create ' + seminar.series_type) if seminar.new else 'Save changes' }}</button></td>
        <td><button class="cancel" type="submit" name="submit" value="cancel" onclick="unsaved = false;">{{ 'Cancel creation' if seminar.new else 'Cancel changes' }}</button></td>
        {% if not seminar.new and seminar.user_can_delete() %}
        <td><button class="delete" type="submit" name="submit" value="delete" onclick="unsaved = false;">{{ 'Delete ' + seminar.series_type }}</button></td>
        {% endif %}
      </tr></table>
      </form>
>>>>>>> 7e6d8679
<script type="text/javascript">
  /* topic, language and inst selector */

  const instOptions = [
    {% for iid, name in institutions %}
    {
      label: `{{ name | safe }}`,
        value: `{{ iid }}`,
    },
    {% endfor %}
  ];

  {{ languages.js_options() | safe }}


  const json_tree = {{ topic_dag.json(seminar.topics) | safe }};

<<<<<<< HEAD
  document.addEventListener("DOMContentLoaded", function() {
    /* prevent accidental closing of browser window */
    {{ prevent_unsaved() }}

    function swapv(a,b) {
      var x = $('input[name="'+a+'"]')[0].value;
      $('input[name="'+a+'"]')[0].value = $('input[name="'+b+'"]')[0].value;
      $('input[name="'+b+'"]')[0].value = x;
      x = $('input[name="'+a+'"]')[0].value;
    }
    function swapc(a,b) {
      var x = $('input[name="'+a+'"]')[0].checked;
      $('input[name="'+a+'"]')[0].checked = $('input[name="'+b+'"]')[0].checked;
      $('input[name="'+b+'"]')[0].checked = x;
      x = $('input[name="'+a+'"]')[0].checked;
    }
    {% for i in range(1,(seminar.organizer_data | length)) %}
=======
  function swapv(a,b) {
    var x = $('input[name="'+a+'"]')[0].value;
    $('input[name="'+a+'"]')[0].value = $('input[name="'+b+'"]')[0].value;
    $('input[name="'+b+'"]')[0].value = x;
    x = $('input[name="'+a+'"]')[0].value;
  }
  function swapc(a,b) {
    var x = $('input[name="'+a+'"]')[0].checked;
    $('input[name="'+a+'"]')[0].checked = $('input[name="'+b+'"]')[0].checked;
    $('input[name="'+b+'"]')[0].checked = x;
    x = $('input[name="'+a+'"]')[0].checked;
  }
  {% for i in range(1,(seminar.organizers | length)) %}
>>>>>>> 7e6d8679
    $("a.swap{{i}}").click(function(e){
      e.preventDefault();
      swapv("org_name{{i-1}}","org_name{{i}}");
      swapv("org_homepage{{i-1}}","org_homepage{{i}}");
      swapv("org_email{{i-1}}","org_email{{i}}");
      swapc("org_curator{{i-1}}","org_curator{{i}}");
      swapc("org_display{{i-1}}","org_display{{i}}");
    });
    {% endfor %}

    makeTopicsTree(json_tree);

    makeInstitutionSelector(
      instOptions,
      {{ seminar.institutions | safe }},
    );
    makeLanguageSelector(
      langOptions,
      {% if seminar.new %}defaultLanguage(){% else %}"{{ seminar.language }}"{% endif %},
    );

    function showplusminus(n) {
      document.getElementById('slotminus').style.visibility = ( n > 1 ? 'visible' : 'hidden' );
      document.getElementById('slotplus').style.visibility = ( n < {{ maxlength["time_slots"] }} ? 'visible' : 'hidden' );
    }
    $("a.slotplus").click(function(e){
      e.preventDefault();
      var n = parseInt(document.getElementById('slots').value)+1;
      document.getElementById('slots').value = '' + n;
      if ( n <= 3 ) {
        document.getElementById('weekday'+(n-1)).style.visibility = 'visible';
        document.getElementById('time_slot'+(n-1)).style.visibility = 'visible';
      } else {
        document.getElementById('weekday'+(n-1)).style.display = 'block';
        document.getElementById('time_slot'+(n-1)).style.display = 'block';
      }
      showplusminus(n);
    });
    $("a.slotminus").click(function(e){
      e.preventDefault();
      var n = parseInt(document.getElementById('slots').value)-1;
      document.getElementById('slots').value = '' + n;
      document.getElementById('weekday'+n).value = '';
      document.getElementById('time_slot'+n).value ='';
      if ( n < 3 ) {
        document.getElementById('weekday'+n).style.visibility = 'hidden';
        document.getElementById('time_slot'+n).style.visibility = 'hidden';
      } else {
        document.getElementById('weekday'+n).style.display = 'none';
        document.getElementById('time_slot'+n).style.display = 'none';
      }
      showplusminus(n);
    });
    function showslots() {
      var n = parseInt(document.getElementById('slots').value);
      if ( n <= 0 ) document.getElementById('slots').value = '' + (n=1);
      for ( var i = 0 ; i < n ; i++ ) {
        if ( i < 3 ) {
          document.getElementById('weekday'+i).style.visibility = 'visible';
          document.getElementById('time_slot'+i).style.visibility = 'visible';
        } else {
          document.getElementById('weekday'+i).style.display = 'block';
          document.getElementById('time_slot'+i).style.display = 'block';
        }
      }
      if ( document.getElementById("frequency").value == 0 ) $('.times').hide(); else $('.times').show(); 
      showplusminus(n);
    }
    // Make sure showslots gets called whenever the page is shown, including via the back button
    window.onpageshow = function(e) {
      showslots()
    };
  });


</script>

{% endif %} {# concurrent edit warning at the top #}
{% endblock %}<|MERGE_RESOLUTION|>--- conflicted
+++ resolved
@@ -144,7 +144,6 @@
   </table>
   <table>
     {% endif %}
-<<<<<<< HEAD
     <tr>
       <td style="width:150px; padding-top: 20px">{{ KNOWL("room") }}</td>
       <td style="padding-top: 20px"><input name="room" value="{{ seminar.room | blanknone }}" style="width:600px;" maxlength="{{ maxlength['room'] }}" placeholder="Room 2-190 in the Simons building"/></td>
@@ -195,31 +194,31 @@
     </thead>
     {% for i in range(maxlength["organizers"]) %}
     <tr>
-      {% if i > 0 and i < (seminar.organizer_data | length) %}
+      {% if i > 0 and i < (seminar.organizers | length) %}
       <td style="padding-right:0px; padding-top:0px; position:relative; top:-15px;"><a class="swap{{i}}" href="#"><font size="+1">&#x2B0D;</font></a></td>
       {% else %}
       <td></td>
       {% endif %}
-      {% if i < (seminar.organizer_data | length) %}
-      <td>
-        <input name="org_full_name{{i}}" value="{{ seminar.organizer_data[i].get('full_name') | blanknone }}" style="width:180px" maxlength="{{ maxlength['full_name'] }}" />
-      </td>
-      <td>
-        <input name="org_homepage{{i}}" value="{{ seminar.organizer_data[i].get('homepage') | blanknone }}" style="width:220px" maxlength="{{ maxlength['homepage'] }}" />
-      </td>
-      <td>
-        <input name="org_email{{i}}" value="{{ seminar.organizer_data[i].get('email') | blanknone }}" style="width:220px" maxlength="{{ maxlength['email'] }}"/>
+      {% if i < (seminar.organizers | length) %}
+      <td>
+        <input name="org_name{{i}}" value="{{ seminar.organizers[i].get('name') | blanknone }}" style="width:180px" maxlength="{{ maxlength['name'] }}" />
+      </td>
+      <td>
+        <input name="org_homepage{{i}}" value="{{ seminar.organizers[i].get('homepage') | blanknone }}" style="width:220px" maxlength="{{ maxlength['homepage'] }}" />
+      </td>
+      <td>
+        <input name="org_email{{i}}" value="{{ seminar.organizers[i].get('email') | blanknone }}" style="width:220px" maxlength="{{ maxlength['email'] }}"/>
       </td>
       <td align="center">
         {# Note the checkbox is called org_curator because it comes from the curator column in seminar organizers, #}
         {# but it is displayed in a column labeleled "organizer" so it is checked when curator is false #}
-        <input type="checkbox" name="org_curator{{i}}" value="yes" {% if not seminar.organizer_data[i].get("curator") %}checked{% endif %} />
+        <input type="checkbox" name="org_curator{{i}}" value="yes" {% if not seminar.organizers[i].get("curator") %}checked{% endif %} />
       </td>
       <td align="center">
-        <input type="checkbox" name="org_display{{i}}" value="yes" {% if seminar.organizer_data[i].get("display") %}checked{% endif %} />
+        <input type="checkbox" name="org_display{{i}}" value="yes" {% if seminar.organizers[i].get("display") %}checked{% endif %} />
       </td>
       {% else %}
-      <td><input name="org_full_name{{i}}" style="width:180px;" /></td>
+      <td><input name="org_name{{i}}" style="width:180px;" /></td>
       <td><input name="org_homepage{{i}}" style="width:220px;" /></td>
       <td><input name="org_email{{i}}" style="width:220px;" /></td>
       <td align="center"><input type="checkbox" name="org_curator{{i}}" value="yes" /></td>
@@ -237,100 +236,6 @@
       {% endif %}
     </tr></table>
 </form>
-=======
-        <tr>
-          <td style="width:150px; padding-top: 20px">{{ KNOWL("room") }}</td>
-          <td style="padding-top: 20px"><input name="room" value="{{ seminar.room | blanknone }}" style="width:600px;" maxlength="{{ maxlength['room'] }}" placeholder="Room 2-190 in the Simons building"/></td>
-        </tr>
-        <tr>
-          <td>{{ ASTKNOWL("online") }}</td>
-          <td>
-            <select name="online" style="width:610px;">
-              <option value="yes"{% if seminar.online %} selected{% endif %}>yes</option>
-              <option value="no"{% if not seminar.online %} selected{% endif %}>no</option>
-            </select>
-          </td>
-        </tr>
-        <tr>
-          <td>{{ KNOWL("live_link") }}</td>
-          <td><input name="live_link" value="{{ seminar.live_link | blanknone }}" style="width:600px;" maxlength="{{ maxlength['live_link'] }}" placeholder="e.g., https://zoom.us/j/1234 or https://www.youtube.com/watch?v=1234"/></td>
-          <td class="forminfo" />If link varies, enter "See comments" and put instructions in Comments.</td>
-        </tr>
-        <tr>
-          <td>{{ KNOWL("access") }}</td>
-          <td>
-            <select name="access" style="width:610px;">
-              <option value="open"{% if seminar.access == 'open' %} selected{% endif %}>All visitors can view livestream link</option>
-              <option value="users"{% if seminar.access == 'users' %} selected{% endif %}>Only logged-in users can view livestream link</option>
-              <option value="endorsed"{% if seminar.access == 'endorsed' %} selected{% endif %}>Only endorsed users can view livestream link</option>
-            </select>
-          </td>
-        </tr>
-        <tr>
-          <td colspan="2" style="padding-top: 10px">{{ KNOWL("comments") }}</td>
-        </tr>
-        <tr>
-          <td colspan="2"><textarea cols="89" rows="6" style="width:770px;" name="comments" maxlength="{{ maxlength['comments'] }}" placeholder="Instructions for obtaining the livestream link?  Directions to the room?  HTML and $\TeX$ symbols are OK here.">{{ seminar.comments | blanknone }}</textarea></td>
-        </tr>
-      </table>
-      <h3>Organizers</h3>
-      <p class="forminfo">
-        Normally, leave "Organizer" checked.  Uncheck for an assistant with permission to edit the seminar despite not being responsible for the scientific organization, or for a seminar email address not associated to a single person.  At least one <i>person</i> displayed must be a registered user.
-      </p>
-      <table>
-        <thead>
-          <td></td>
-          <td align="center">{{ ASTKNOWL("organizer_name") }}</td>
-          <td align="center">{{ KNOWL("homepage") }}</td>
-          <td align="center">{{ KNOWL("email") }}</td>
-          <td align="center">{{ KNOWL("organizer") }}</td>
-          <td align="center">{{ KNOWL("display") }}</td>
-        </thead>
-        {% for i in range(maxlength["organizers"]) %}
-        <tr>
-          {% if i > 0 and i < (seminar.organizers | length) %}
-            <td style="padding-right:0px; padding-top:0px; position:relative; top:-15px;"><a class="swap{{i}}" href="#"><font size="+1">&#x2B0D;</font></a></td>
-          {% else %}
-            <td></td>
-          {% endif %}
-          {% if i < (seminar.organizers | length) %}
-            <td>
-              <input name="org_name{{i}}" value="{{ seminar.organizers[i].get('name') | blanknone }}" style="width:180px" maxlength="{{ maxlength['name'] }}" />
-            </td>
-            <td>
-              <input name="org_homepage{{i}}" value="{{ seminar.organizers[i].get('homepage') | blanknone }}" style="width:220px" maxlength="{{ maxlength['homepage'] }}" />
-            </td>
-            <td>
-              <input name="org_email{{i}}" value="{{ seminar.organizers[i].get('email') | blanknone }}" style="width:220px" maxlength="{{ maxlength['email'] }}"/>
-            </td>
-            <td align="center">
-              {# Note the checkbox is called org_curator because it comes from the curator column in seminar organizers, #}
-              {# but it is displayed in a column labeleled "organizer" so it is checked when curator is false #}
-              <input type="checkbox" name="org_curator{{i}}" value="yes" {% if not seminar.organizers[i].get("curator") %}checked{% endif %} />
-            </td>
-            <td align="center">
-              <input type="checkbox" name="org_display{{i}}" value="yes" {% if seminar.organizers[i].get("display") %}checked{% endif %} />
-            </td>
-          {% else %}
-            <td><input name="org_name{{i}}" style="width:180px;" /></td>
-            <td><input name="org_homepage{{i}}" style="width:220px;" /></td>
-            <td><input name="org_email{{i}}" style="width:220px;" /></td>
-            <td align="center"><input type="checkbox" name="org_curator{{i}}" value="yes" /></td>
-            <td align="center"><input type="checkbox" name="org_display{{i}}" value="yes" /></td>
-          {% endif %}
-        </tr>
-        {% endfor %}
-      </table>
-      <br>
-      <table><tr>
-        <td><button class="save" type="submit" name="submit" value="save" onclick="unsaved = false;">{{ ('Create ' + seminar.series_type) if seminar.new else 'Save changes' }}</button></td>
-        <td><button class="cancel" type="submit" name="submit" value="cancel" onclick="unsaved = false;">{{ 'Cancel creation' if seminar.new else 'Cancel changes' }}</button></td>
-        {% if not seminar.new and seminar.user_can_delete() %}
-        <td><button class="delete" type="submit" name="submit" value="delete" onclick="unsaved = false;">{{ 'Delete ' + seminar.series_type }}</button></td>
-        {% endif %}
-      </tr></table>
-      </form>
->>>>>>> 7e6d8679
 <script type="text/javascript">
   /* topic, language and inst selector */
 
@@ -348,7 +253,6 @@
 
   const json_tree = {{ topic_dag.json(seminar.topics) | safe }};
 
-<<<<<<< HEAD
   document.addEventListener("DOMContentLoaded", function() {
     /* prevent accidental closing of browser window */
     {{ prevent_unsaved() }}
@@ -365,22 +269,7 @@
       $('input[name="'+b+'"]')[0].checked = x;
       x = $('input[name="'+a+'"]')[0].checked;
     }
-    {% for i in range(1,(seminar.organizer_data | length)) %}
-=======
-  function swapv(a,b) {
-    var x = $('input[name="'+a+'"]')[0].value;
-    $('input[name="'+a+'"]')[0].value = $('input[name="'+b+'"]')[0].value;
-    $('input[name="'+b+'"]')[0].value = x;
-    x = $('input[name="'+a+'"]')[0].value;
-  }
-  function swapc(a,b) {
-    var x = $('input[name="'+a+'"]')[0].checked;
-    $('input[name="'+a+'"]')[0].checked = $('input[name="'+b+'"]')[0].checked;
-    $('input[name="'+b+'"]')[0].checked = x;
-    x = $('input[name="'+a+'"]')[0].checked;
-  }
-  {% for i in range(1,(seminar.organizers | length)) %}
->>>>>>> 7e6d8679
+    {% for i in range(1,(seminar.organizers | length)) %}
     $("a.swap{{i}}").click(function(e){
       e.preventDefault();
       swapv("org_name{{i-1}}","org_name{{i}}");
