{% extends "homepage.html" %}
{% block content %}

  {% if lock %}
    <div style="color: {{color.red}}; font-weight: bold; font-size: 200%;">Concurrent Edit!!!</div>

    <div>
      The seminar {{ seminar.shortname }} is currently or has been recently edited by
      <a href="mailto:{{ lock.email }}">{{ lock.name }}</a>
      at {{ lock.timestamp|fmtdatetime }}. There might be a conflict!
    </div>

    <div style="margin-top: 30px">
      <a href="{{ url_for('.edit_seminar', shortname=seminar.shortname, lock='ignore') }}">Continue</a>
    </div>

    <div style="margin-top: 30px">
      <a href="{{ request.referrer }}">Abort</a>
    </div>
  {% else %}
      <form id="seminarform" action="{{ url_for('.save_seminar') }}" method="POST">
        <input type="hidden" name="shortname" value="{{ seminar.shortname }}"/>
        <input type="hidden" name="new" value="{{ 'yes' if seminar.new else 'no' }}"/>
        <input type="hidden" name="topics" value="{{ seminar.topics  | safe }}"/>
        <input type="hidden" name="institutions" value="{{ seminar.institutions  | safe }}"/>
        <input type="hidden" name="language" value="{{ seminar.language  | safe }}"/>
        <input type="hidden" name="is_conference" value="{% if seminar.is_conference %}yes{% else %}no{% endif %}"/>
      <table>
        <tr>
          <td>
            Identifier
          </td>
          <td>
            {{ seminar.shortname }}
          </td>
        </tr>
        <tr>
          <td>Full name</td>
          <td><input size="40" name="name" value="{{ seminar.name | blanknone }}" style="width:500px;" /></td>
          <td class="forminfo" />Generally, capitalize only the first word and proper names.</td>
        </tr>
        <tr>
          <td>Short description</td>
          <td><input name="description" value="{{ seminar.description | blanknone }}" style="width:500px;" placeholder="research seminar" maxlength="60"/></td>
        </tr>
        <tr>
          <td style="white-space:nowrap">External homepage</td>
          <td><input style="width:500px;" name="homepage" value="{{ seminar.homepage | blanknone }}" placeholder="https://example.org"/></td>
        </tr>
        <tr>
          <td>Topics</td>
          <td>
            <span id="topic_selector"></span>
          </td>
        </tr>
        <tr>
          <td>Institutions</td>
          <td>
            <span id="institution_selector"></span>
          </td>
<<<<<<< HEAD
=======
          <td><a href="{{ url_for('list_institutions') }}" target="_blank">Add new institution</a><br> (must <a onclick="location.reload()">reload</a> this page afterward)</td>
>>>>>>> 61967116
        </tr>
        <tr>
          <td>Default language</td>
          <td>
            <span id="language_selector"></span>
          </td>
        </tr>

        {% if seminar.is_conference %}
        <tr>
          <td style="padding-top: 20px">Start date</td>
          <td style="padding-top: 20px">
            <input name="start_date" style="width:500px;" value="{{ seminar.show_input_date(seminar.start_date) }}" placeholder="2020-01-27" />
          </td>
        </tr>
        <tr>
          <td>End date</td>
          <td>
            <input name="end_date" style="width:500px;" value="{{ seminar.show_input_date(seminar.end_date) }}" placeholder="2020-01-31" />
          </td>
        </tr>
        {% else %}
        <tr>
          <td style="padding-top: 20px">Meeting day</td>
          <td style="padding-top: 20px">
            <select name="weekday" style="width:510px;">
              <option value=""></option>
              {% for wkday in weekdays %}
                <option value="{{loop.index0}}"{% if seminar.weekday == loop.index0 %} selected{% endif %}>{{wkday}}</option>
              {% endfor %}
            </select>
          </td>
        </tr>
        <tr>
          <td style="white-space:nowrap">Frequency (in days)</td>
          <td><input name="frequency" style="width:500px;" value="{{ seminar.frequency | blanknone }}" /></td>
        </tr>
        {% endif %}
        <tr>
          <td>Talks per day</td>
          <td><input name="per_day" style="width:500px;" value="{{ seminar.per_day | blanknone }}" /></td>
        </tr>
        <tr>
          <td>Time zone</td>
          <td>
            <select name="timezone" style="width:510px;">
              {% for tz, disp in timezones %}
                <option value="{{ tz }}"{% if seminar.timezone == tz %} selected{% endif %}>{{disp}}</option>
              {% endfor %}
            </select>
          </td>
        </tr>
        {% if not seminar.is_conference %}
        <tr>
          <td>Start time</td>
          <td><input name="start_time" style="width:500px;" value="{{ seminar.show_input_time(seminar.start_time) }}" placeholder="15:00"/></td>
        </tr>
        <tr>
          <td>End time</td>
          <td><input name="end_time" style="width:500px;" value="{{ seminar.show_input_time(seminar.end_time) }}" placeholder="16:00"/></td>
        </tr>
        {% endif %}
        <tr>
          <td style="padding-top: 20px">Room</td>
          <td style="padding-top: 20px"><input name="room" value="{{ seminar.room | blanknone }}" style="width:500px;" /></td>
        </tr>
        <tr>
          <td>Online</td>
          <td>
            <select name="online" style="width:510px;">
              <option value="yes"{% if seminar.online %} selected{% endif %}>yes</option>
              <option value="no"{% if not seminar.online %} selected{% endif %}>no</option>
            </select>
          </td>
        </tr>
        <tr>
          <td>Access</td>
          <td>
            <select name="access" style="width:510px;">
              <option value="open"{% if seminar.access == 'open' %} selected{% endif %}>All visitors can view link</option>
              <option value="users"{% if seminar.access == 'users' %} selected{% endif %}>Logged-in users can view link</option>
              <option value="endorsed"{% if seminar.access == 'endorsed' %} selected{% endif %}>Endorsed users can view link</option>
            </select>
          </td>
        </tr>
        <tr>
          <td>Livestream link</td>
          <td><input name="live_link" value="{{ seminar.live_link | blanknone }}" style="width:500px;" placeholder="https://example.org"/></td>
        </tr>
        {% if not seminar.new %}
          <tr>
            <td>Archived</td>
            <td>
              <select name="archived" style="width:510px;">
                <option value="yes"{% if seminar.archived %} selected{% endif %}>yes</option>
                <option value="no"{% if not seminar.archived %} selected{% endif %}>no</option>
              </select>
            </td>
          </tr>
        {% endif %}
        <tr>
          <td colspan="2">Comments</td>
        </tr>
        <tr>
          <td colspan="2"><textarea cols="76" rows="5" name="comments">{{ seminar.comments | blanknone }}</textarea></td>
        </tr>
      </table>
      <h3>Organizers</h3>
      <p class="forminfo">
        Normally, leave "Organizer" checked; uncheck for a staff/student/postdoc assistant with permission to edit the seminar despite not being responsible for the scientific organization.
        </br>
      Anyone with "Display" checked will be visible on the seminar's page, in the order below (in a separate list of "Curators" if "Organizer" is not checked); if in addition "Contact" is checked, their names there will be "mailto:" links.</p>
      <table>
        <thead>
          <th>Email</th>
          <th>Name</th>
          <th>Organizer</th>
          <th>Display</th>
          <th>Contact</th>
        </thead>
        {% for i in range(10) %}
        <tr>
          {% if i < (seminar.organizer_data | length) %}
            <td>
              <input name="org_email{{i}}" value="{{ seminar.organizer_data[i].get('email') | blanknone }}" style="width:220px"/>
            </td>
            <td>
              <input name="org_full_name{{i}}" value="{{ seminar.organizer_data[i].get('full_name') | blanknone }}" style="width:180px"/>
            </td>
            <td>
              {############ HOT FIX ###############}
              {# WARNING: the header is organizer #}
              <input type="checkbox" name="org_curator{{i}}" value="yes" {% if not seminar.organizer_data[i].get("curator") %}checked{% endif %} />
            </td>
            <td>
              <input type="checkbox" name="org_display{{i}}" value="yes" {% if seminar.organizer_data[i].get("display") %}checked{% endif %} />
            </td>
            <td>
              <input type="checkbox" name="org_contact{{i}}" value="yes" {% if seminar.organizer_data[i].get("contact") %}checked{% endif %} />
            </td>
          {% else %}
            <td><input name="org_email{{i}}" style="width:220px;" /></td>
            <td><input name="org_full_name{{i}}" style="width:180px;" /></td>
            <td><input type="checkbox" name="org_curator{{i}}" value="yes" /></td>
            <td><input type="checkbox" name="org_display{{i}}" value="yes" /></td>
            <td><input type="checkbox" name="org_contact{{i}}" value="yes" /></td>
          {% endif %}
        </tr>
        {% endfor %}
      </table>
      <button type="submit" onclick="unsaved = false;return true;">Save</button>

      {% if seminar.new %}
        <a style="margin-left: 30px" onclick="unsaved = false;" href="{{ url_for('create.index') }}">Cancel creation</a>
      {% else %}
        <a style="margin-left: 30px" onclick="unsaved = false;" href="{{ url_for('show_seminar', shortname=seminar.shortname) }}">Cancel changes</a>
        {% if seminar.user_can_delete() %}
        <a style="margin-left: 30px"  href="{{ url_for("create.delete_seminar", shortname=seminar.shortname) }}" onclick="unsaved = false;return confirm('Are you sure you want to delete this item?');">
          <button type="button">
            Delete seminar
          </button>
        </a>
        {% endif %}
      {% endif %}
      </form>
<script type="text/javascript">
/* prevent accidental closing of browser window */
{{ prevent_unsaved() }}

/* topic and inst selector */
const topicOptions = [
  {% for ab, topic in topics %}
  {
    label: "{{ topic }}",
    value: "{{ ab }}",
  },
  {% endfor %}
];

const instOptions = [
  {% for iid, name in institutions %}
  {
    label: "{{ name }}",
    value: "{{ iid }}",
  },
  {% endfor %}
];

const langOptions = [
  {% for code, name in languages_dict.items() %}
  {
    label: "{{ name }}",
    value: "{{ code }}",
  },
  {% endfor %}
];

$(document).ready(function() {
  var topicSelector = makeTopicSelector(
    topicOptions,
    {% if seminar.new or not seminar.topics %}[]{% else %}{{ seminar.topics | safe }}{% endif %},
  );
  var instSelector = makeInstitutionSelector(
    instOptions,
    {{ seminar.institutions | safe }},
  );
  var langSelector = makeLanguageSelector(
    langOptions,
    {% if seminar.new %}defaultLanguage(){% else %}"{{ seminar.language }}"{% endif %});
});


</script>

{% endif %} {# concurrent edit warning at the top #}
{% endblock %}<|MERGE_RESOLUTION|>--- conflicted
+++ resolved
@@ -58,10 +58,6 @@
           <td>
             <span id="institution_selector"></span>
           </td>
-<<<<<<< HEAD
-=======
-          <td><a href="{{ url_for('list_institutions') }}" target="_blank">Add new institution</a><br> (must <a onclick="location.reload()">reload</a> this page afterward)</td>
->>>>>>> 61967116
         </tr>
         <tr>
           <td>Default language</td>
