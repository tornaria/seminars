{% extends "homepage.html" %}
{% block content %}

  {% if lock %}
    <div style="color: {{color.red}}; font-weight: bold; font-size: 200%;">Concurrent Edit!!!</div>

    <div>
      The seminar {{ seminar.shortname }} is currently or has been recently edited by
      <a href="mailto:{{ lock.email }}">{{ lock.name }}</a>
      at {{ lock.timestamp|fmtdatetime }}. There might be a conflict!
    </div>

    <div style="margin-top: 30px">
      <a href="{{ url_for('.edit_seminar', shortname=seminar.shortname, lock='ignore') }}">Continue</a>
    </div>

    <div style="margin-top: 30px">
      <a href="{{ request.referrer }}">Abort</a>
    </div>
  {% else %}
      <form action="{{ url_for('.save_seminar') }}" method="POST">
        <input type="hidden" name="shortname" value="{{ seminar.shortname }}"/>
        <input type="hidden" name="new" value="{{ 'yes' if seminar.new else 'no' }}"/>
      <table>
        <tr>
          <td>
            Short name
          </td>
          <td>
            {{ seminar.shortname }}
          </td>
        </tr>
        <tr>
          <td>Full name</td>
          <td><input size="40" name="name" value="{{ seminar.name | blanknone }}" style="width:500px;" /></td>
        </tr>
        <tr>
          <td>Categories</td>
          <td>
            <select name="categories" style="width:510px;">
              {% for ab, cat in categories %}
              <option value="{{ ab }}"{% if ab in seminar.categories %} selected{% endif %}>{{cat}}</option>
              {% endfor %}
            </select>
          </td>
        </tr>
        <tr>
          <td>Description</td>
          <td><input name="description" value="{{ seminar.description | blanknone }}" style="width:500px;" /></td>
        </tr>
        <tr>
          <td>Institutions</td>
          <td>
            <select name="institutions" style="width:510px;">
              <option value=""></option>
              {% for iid, name in institutions %}
              <option value="{{iid}}"{% if iid in seminar.institutions %} selected{% endif %}>{{name}}</option>
              {% endfor %}
            </select>
          </td>
          <td><a href="{{ url_for('list_institutions') }}" target="_blank">Add new institution</a> (must reload this page afterward)</td>
        </tr>
        <tr>
          <td>Meeting day</td>
          <td>
            <select name="weekday" style="width:510px;">
              <option value=""></option>
              {% for wkday in weekdays %}
              <option value="{{loop.index0}}"{% if seminar.weekday == loop.index0 %} selected{% endif %}>{{wkday}}</option>
              {% endfor %}
            </select>
          </td>
        </tr>
        <tr>
          <td>Frequency (in days)</td>
          <td><input name="frequency" style="width:500px;" value="{{ seminar.frequency | blanknone }}" /></td>
        </tr>
        <tr>
<<<<<<< HEAD
=======
          <td>Start time</td>
          <td><input name="start_time" style="width:500px;" value="{{ seminar.show_input_time(seminar.start_time) }}" /></td>
        </tr>
        <tr>
          <td>End time</td>
          <td><input name="end_time" style="width:500px;" value="{{ seminar.show_input_time(seminar.end_time) }}" /></td>
        </tr>
        {% if not seminar.new %}
        <tr>
>>>>>>> 1075b1d9
          <td>Time zone</td>
          <td>
            <select name="timezone" style="width:510px;">
              {% for tz, disp in timezones %}
              <option value="{{ tz }}"{% if seminar.timezone == tz %} selected{% endif %}>{{disp}}</option>
              {% endfor %}
            </select>
          </td>
        </tr>
        <tr>
          <td>Start time</td>
          <td><input name="start_time" style="width:500px;" value="{{ seminar.show_input_time(seminar.start_time) }}" /></td>
        </tr>
        <tr>
          <td>End time</td>
          <td><input name="end_time" style="width:500px;" value="{{ seminar.show_input_time(seminar.end_time) }}" /></td>
        </tr>
        <tr>
          <td>Conference</td>
          <td>
            <select name="is_conference" style="width:510px;">
              <option value="yes"{% if seminar.is_conference %} selected{% endif %}>yes</option>
              <option value="no"{% if not seminar.is_conference %} selected{% endif %}>no</option>
            </select>
          </td>
        </tr>
        <tr>
          <td>Homepage</td>
          <td><input style="width:500px;" name="homepage" value="{{ seminar.homepage | blanknone }}" /></td>
        </tr>
        <tr>
          <td>Online</td>
          <td>
            <select name="online" style="width:510px;">
              <option value="yes"{% if seminar.online %} selected{% endif %}>yes</option>
              <option value="no"{% if not seminar.online %} selected{% endif %}>no</option>
            </select>
          </td>
        </tr>
        <tr>
          <td>Access</td>
          <td>
            <select name="access" style="width:510px;">
              <option value="open"{% if seminar.access == 'open' %} selected{% endif %}>All visitors can view link</option>
              <option value="users"{% if seminar.access == 'users' %} selected{% endif %}>Logged-in users can view link</option>
              <option value="endorsed"{% if seminar.access == 'endorsed' %} selected{% endif %}>Endorsed users can view link</option>
            </select>
          </td>
        </tr>
        <tr>
          <td>Livestream link</td>
          <td><input name="live_link" value="{{ seminar.live_link | blanknone }}" style="width:500px;" /></td>
        </tr>
        <tr>
          <td>Room</td>
          <td><input name="room" value="{{ seminar.room | blanknone }}" style="width:500px;" /></td>
        </tr>
        {% if not seminar.new %}
        <tr>
          <td>Archived</td>
          <td>
            <select name="archived" style="width:510px;">
              <option value="yes"{% if seminar.archived %} selected{% endif %}>yes</option>
              <option value="no"{% if not seminar.archived %} selected{% endif %}>no</option>
            </select>
          </td>
        </tr>
        {% endif %}
        <tr>
          <td colspan="2">Comments</td>
        </tr>
        <tr>
          <td colspan="2"><textarea cols="76" rows="5" name="comments">{{ seminar.comments | blanknone }}</textarea></td>
        </tr>
      </table>
      <h3>Organizers</h3>
      <table>
        <tr>
          <td>Email</td>
          <td>Name</td>
          <td>Curator</td>
          <td>Display</td>
          <td>Contact</td>
        </tr>
        {% for i in range(6) %}
        <tr>
          {% if i < (seminar.organizer_data | length) %}
          <td>
            <input name="org_email{{i}}" value="{{ seminar.organizer_data[i].get('email') | blanknone }}" style="width:220px"/>
          </td>
          <td>
            <input name="org_full_name{{i}}" value="{{ seminar.organizer_data[i].get('full_name') | blanknone }}" style="width:180px"/>
          </td>
          <td>
            <input type="checkbox" name="org_curator{{i}}" value="yes" {% if seminar.organizer_data[i].get("curator") %}checked{% endif %} />
          </td>
          <td>
            <input type="checkbox" name="org_display{{i}}" value="yes" {% if seminar.organizer_data[i].get("display") %}checked{% endif %} />
          </td>
          <td>
            <input type="checkbox" name="org_contact{{i}}" value="yes" {% if seminar.organizer_data[i].get("contact") %}checked{% endif %} />
          </td>
          {% else %}
          <td><input name="org_email{{i}}" style="width:220px;" /></td>
          <td><input name="org_full_name{{i}}" style="width:180px;" /></td>
          <td><input type="checkbox" name="org_curator{{i}}" value="yes" /></td>
          <td><input type="checkbox" name="org_display{{i}}" value="yes" /></td>
          <td><input type="checkbox" name="org_contact{{i}}" value="yes" /></td>
          {% endif %}
        </tr>
        {% endfor %}
      </table>
      <button type="submit" onclick="return set_saved();">Save</button>

      <a style="margin-left: 30px" onclick="unsaved = false;" href="{% if seminar.new %}{{ url_for('create.index') }}{% else %}{{ url_for('show_seminar', shortname=seminar.shortname) }}{% endif %}">cancel</a>
      </form>
<script type="text/javascript">
/* prevent accidental closing of browser window */
window.onbeforeunload = function() {
  if(unsaved) {
    return "There are unsaved edits. Really close?";
  }
}

$(document).ready(
function() {
  $('#kcontent').markItUp(myMarkdownSettings);
});
</script>

{% endif %} {# concurrent edit warning at the top #}
{% endblock %}<|MERGE_RESOLUTION|>--- conflicted
+++ resolved
@@ -76,18 +76,6 @@
           <td><input name="frequency" style="width:500px;" value="{{ seminar.frequency | blanknone }}" /></td>
         </tr>
         <tr>
-<<<<<<< HEAD
-=======
-          <td>Start time</td>
-          <td><input name="start_time" style="width:500px;" value="{{ seminar.show_input_time(seminar.start_time) }}" /></td>
-        </tr>
-        <tr>
-          <td>End time</td>
-          <td><input name="end_time" style="width:500px;" value="{{ seminar.show_input_time(seminar.end_time) }}" /></td>
-        </tr>
-        {% if not seminar.new %}
-        <tr>
->>>>>>> 1075b1d9
           <td>Time zone</td>
           <td>
             <select name="timezone" style="width:510px;">
