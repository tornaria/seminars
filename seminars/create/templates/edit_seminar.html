--- conflicted
+++ resolved
@@ -15,127 +15,6 @@
   <a href="{{ url_for('.edit_seminar', shortname=seminar.shortname, lock='ignore') }}">Continue</a>
 </div>
 
-<<<<<<< HEAD
-<div style="margin-top: 30px">
-  <a href="{{ request.referrer }}">Abort</a>
-</div>
-{% else %}
-<form id="seminarform" action="{{ url_for('.save_seminar') }}" method="POST">
-  <input type="hidden" name="shortname" value="{{ seminar.shortname }}"/>
-  <input type="hidden" name="new" value="{{ 'yes' if seminar.new else 'no' }}"/>
-  <input type="hidden" name="topics" value="{{ seminar.topics  | safe }}"/>
-  <input type="hidden" name="institutions" value="{{ seminar.institutions  | safe }}"/>
-  <input type="hidden" name="language" value="{{ seminar.language  | safe }}"/>
-  <input type="hidden" name="is_conference" value="{% if seminar.is_conference %}yes{% else %}no{% endif %}"/>
-  <table>
-    <tr>
-      <td style="width:150px;">{{ KNOWL("seminar_id") }}</td>
-      <td>{{ seminar.shortname }}</td>
-    </tr>
-    <tr>
-      <td>{{ ASTKNOWL("seminar_name") }}</td>
-      <td><input size="40" name="name" value="{{ seminar.name | blanknone }}" style="width:600px;" maxlength="{{ maxlength['name'] }}"/></td>
-      <td class="forminfo" />Capitalize only the first word and proper nouns.</td>
-    </tr>
-    <tr>
-      <td>{{ KNOWL("seminar_description") }}</td>
-      <td><input name="description" value="{{ seminar.description | blanknone }}" style="width:600px;" maxlength="{{ maxlength['description'] }}" placeholder="research seminar" /></td>
-    </tr>
-    <tr>
-      <td>{{ KNOWL("seminar_homepage") }}</td>
-      <td><input name="homepage" value="{{ seminar.homepage | blanknone }}" style="width:600px;" maxlength="{{ maxlength['homepage'] }}" placeholder="https://example.org"/></td>
-    </tr>
-    <tr>
-      <td>{{ KNOWL("institutions") }}</td>
-      <td><span id="institution_selector" style="width:610px;"></span></td>
-    </tr>
-    <tr>
-      <td>{{ ASTKNOWL("topics") }}</td>
-      <td><span class="topicDAG" id="topicDAG_selector"></span></td>
-    </tr>
-    <tr>
-      <td></td>
-      <td>
-        <div class="topicDAG"></div>
-      </td>
-    </tr>
-    <tr>
-      <td>{{ ASTKNOWL("language","Language") }}</td>
-      <td><span id="language_selector" style="width:600px;"></span></td>
-    </tr>
-    <tr>
-      <td>{{ ASTKNOWL("timezone") }}</td>
-      <td>
-        <select name="timezone" style="width:610px;">
-          {% for tz, disp in timezones %}
-          <option value="{{ tz }}"{% if seminar.timezone == tz %} selected{% endif %}>{{disp}}</option>
-          {% endfor %}
-        </select>
-      </td>
-      <td class="forminfo" />Be sure to set this correctly.</td>
-    </tr>
-    <tr>
-      <td>{{KNOWL("visibility")}}</td>
-      <td>
-        <select name="visibility" style="width:610px;">
-          <option value="2"{% if seminar.visibility == 2 %} selected{% endif %}>public</option>
-          <option value="1"{% if seminar.visibility == 1 %} selected{% endif %}>unlisted</option>
-          <option value="0"{% if seminar.visibility == 0 %} selected{% endif %}>private</option>
-        </select>
-      </td>
-    </tr>
-    {% if seminar.is_conference %}
-    <tr>
-      <td style="padding-top: 20px">{{ ASTKNOWL("start_date") }}</td>
-      <td style="padding-top: 20px">
-        <input name="start_date" style="width:600px;" value="{{ seminar.show_input_date(seminar.start_date) }}" style="width:600px;" placeholder="2020-01-27" />
-      </td>
-    </tr>
-    <tr>
-      <td> {{ ASTKNOWL("end_date") }}</td>
-      <td>
-        <input name="end_date" value="{{ seminar.show_input_date(seminar.end_date) }}" style="width:600px;" placeholder="2020-01-31" />
-      </td>
-    </tr>
-    <tr>
-      <td>{{ ASTKNOWL("per_day") }}</td>
-      <td><input name="per_day" value="{{ seminar.per_day | blanknone }}" style="width:600px;" placeholder="1"/></td>
-    </tr>
-    {% else %}
-    <script>
-      function showtimes() { if ( document.getElementById("frequency").value == 0 ) $('.times').hide(); else $('.times').show(); }
-    </script>
-    <input id="slots" style="display:none;" value="{{ seminar.time_slots|length }}">
-    <tr>
-      <td>{{ KNOWL("periodicity") }}</td>
-      <td><select id="frequency" name="frequency" value="{{ seminar.frequency | blanknone }}" style="width:610px;" onchange="showtimes(); return false;" />
-          <option value="0" {% if not seminar.frequency %}selected{% endif %}>no fixed schedule</option>
-          <option value="7" {% if seminar.frequency == 7 %}selected{% endif %}>weekly</option>
-          <option value="14" {% if seminar.frequency == 14 %}selected{% endif %}>every other week</option>
-          <option value="21" {% if seminar.frequency == 21 %}selected{% endif %}>every third week</option>
-        </select></td>
-    </tr>
-  </table>
-  <table class='times' {% if not seminar.frequency %} style="display:none;" {% endif %}>
-    {% for i in range(maxlength["time_slots"]//3) %}
-    <tr style="width:750px;">
-      {% if i == 0 %}
-      <td style="margin-right:0px;">{{ KNOWL("seminar_time_slots") }}</td>
-      {% set hide="visibility:hidden;" %}
-      <td style="vertical-align:middle; padding-left:0px; padding-right:0px;"><a class="slotplus" id="slotplus" style="{{hide}}" href="#"><i style="color:green;" class="fas fa-plus-square"></i></a></td>
-      <td style="vertical-align:middle; padding-left:0px; padding-right:47px;"><a class="slotminus" id="slotminus" style="{{hide}}" href="#"><i style="color:darkred;" class="fas fa-minus-square"></i></a></td>
-      {% else %}
-      {% set hide="display:none;" %}
-      <td></td><td></td><td></td>
-      {% endif %}
-      </td>
-      {% for j in range(3) %}
-      <td style="padding-right:1px; margin-right:0px;">
-        <select id="weekday{{3*i+j}}" name="weekday{{3*i+j}}" style="{{hide}}">
-          <option value="" {% if not seminar.weekdays[3*i+j] %} selected{% endif %}></option>
-          {% for wkday in short_weekdays %}
-          <option value="{{loop.index0}}"{% if seminar.weekdays[3*i+j] == loop.index0 %} selected{% endif %}>{{wkday}}</option>
-=======
     <div style="margin-top: 30px">
       <a href="{{ request.referrer }}">Abort</a>
     </div>
@@ -170,16 +49,15 @@
           <td>{{ KNOWL("institutions") }}</td>
           <td><span id="institution_selector" style="width:610px;"></span></td>
         </tr>
-        {% if topdomain != "mathseminars.org" %} {# FIXME: temporary measure during addition of physics #}
-        <tr>
-          <td>{{ ASTKNOWL("subjects") }}</td>
-          <td><span id="subject_selector" style="width:610px;"></span></td>
-          <td class="forminfo">Select at least one subject</td>
-        <tr>
-        {% endif %}
-        <tr>
-          <td>{{ KNOWL("topics") }}</td>
-          <td><span id="topic_selector" style="width:610px;"></span></td>
+        <tr>
+          <td>{{ ASTKNOWL("topics") }}</td>
+          <td><span class="topicDAG" id="topicDAG_selector"></span></td>
+        </tr>
+        <tr>
+          <td></td>
+          <td>
+            <div class="topicDAG"></div>
+          </td>
         </tr>
         <tr>
           <td>{{ ASTKNOWL("language","Language") }}</td>
@@ -263,7 +141,6 @@
           <td style="padding-left:1px; margin-left:0px; padding-right:29px;">
             <input id="time_slot{{3*i+j}}" name="time_slot{{3*i+j}}" value="{{ seminar.time_slots[3*i+j] }}" style="width:90px; {{hide}}" placeholder="15:00-16:00"/>
           </td>
->>>>>>> c65f24e3
           {% endfor %}
         </select>
       </td>
@@ -275,100 +152,7 @@
   </table>
   <table>
     {% endif %}
-<<<<<<< HEAD
-    <tr>
-      <td style="width:150px; padding-top: 20px">{{ KNOWL("room") }}</td>
-      <td style="padding-top: 20px"><input name="room" value="{{ seminar.room | blanknone }}" style="width:600px;" maxlength="{{ maxlength['room'] }}" placeholder="Room 2-190 in the Simons building"/></td>
-    </tr>
-    <tr>
-      <td>{{ ASTKNOWL("online") }}</td>
-      <td>
-        <select name="online" style="width:610px;">
-          <option value="yes"{% if seminar.online %} selected{% endif %}>yes</option>
-          <option value="no"{% if not seminar.online %} selected{% endif %}>no</option>
-        </select>
-      </td>
-    </tr>
-    <tr>
-      <td>{{ KNOWL("live_link") }}</td>
-      <td><input name="live_link" value="{{ seminar.live_link | blanknone }}" style="width:600px;" maxlength="{{ maxlength['live_link'] }}" placeholder="e.g., https://zoom.us/j/1234 or https://www.youtube.com/watch?v=1234"/></td>
-      <td class="forminfo" />If link varies, enter "See comments" and put instructions in Comments.</td>
-    </tr>
-    <tr>
-      <td>{{ KNOWL("access") }}</td>
-      <td>
-        <select name="access" style="width:610px;">
-          <option value="open"{% if seminar.access == 'open' %} selected{% endif %}>All visitors can view livestream link</option>
-          <option value="users"{% if seminar.access == 'users' %} selected{% endif %}>Only logged-in users can view livestream link</option>
-          <option value="endorsed"{% if seminar.access == 'endorsed' %} selected{% endif %}>Only endorsed users can view livestream link</option>
-        </select>
-      </td>
-    </tr>
-    <tr>
-      <td colspan="2" style="padding-top: 10px">{{ KNOWL("comments") }}</td>
-    </tr>
-    <tr>
-      <td colspan="2"><textarea cols="89" rows="6" style="width:770px;" name="comments" maxlength="{{ maxlength['comments'] }}" placeholder="Instructions for obtaining the livestream link?  Directions to the room?  HTML and $\TeX$ symbols are OK here.">{{ seminar.comments | blanknone }}</textarea></td>
-    </tr>
-  </table>
-  <h3>Organizers</h3>
-  <p class="forminfo">
-    Normally, leave "Organizer" checked.  Uncheck for an assistant with permission to edit the seminar despite not being responsible for the scientific organization, or for a seminar email address not associated to a single person.  At least one <i>person</i> displayed must be a registered user.
-  </p>
-  <table>
-    <thead>
-      <td></td>
-      <td align="center">{{ ASTKNOWL("organizer_name") }}</td>
-      <td align="center">{{ KNOWL("homepage") }}</td>
-      <td align="center">{{ KNOWL("email") }}</td>
-      <td align="center">{{ KNOWL("organizer") }}</td>
-      <td align="center">{{ KNOWL("display") }}</td>
-    </thead>
-    {% for i in range(maxlength["organizers"]) %}
-    <tr>
-      {% if i > 0 and i < (seminar.organizers | length) %}
-      <td style="padding-right:0px; padding-top:0px; position:relative; top:-15px;"><a class="swap{{i}}" href="#"><font size="+1">&#x2B0D;</font></a></td>
-      {% else %}
-      <td></td>
-      {% endif %}
-      {% if i < (seminar.organizers | length) %}
-      <td>
-        <input name="org_name{{i}}" value="{{ seminar.organizers[i].get('name') | blanknone }}" style="width:180px" maxlength="{{ maxlength['name'] }}" />
-      </td>
-      <td>
-        <input name="org_homepage{{i}}" value="{{ seminar.organizers[i].get('homepage') | blanknone }}" style="width:220px" maxlength="{{ maxlength['homepage'] }}" />
-      </td>
-      <td>
-        <input name="org_email{{i}}" value="{{ seminar.organizers[i].get('email') | blanknone }}" style="width:220px" maxlength="{{ maxlength['email'] }}"/>
-      </td>
-      <td align="center">
-        {# Note the checkbox is called org_curator because it comes from the curator column in seminar organizers, #}
-        {# but it is displayed in a column labeleled "organizer" so it is checked when curator is false #}
-        <input type="checkbox" name="org_curator{{i}}" value="yes" {% if not seminar.organizers[i].get("curator") %}checked{% endif %} />
-      </td>
-      <td align="center">
-        <input type="checkbox" name="org_display{{i}}" value="yes" {% if seminar.organizers[i].get("display") %}checked{% endif %} />
-      </td>
-      {% else %}
-      <td><input name="org_name{{i}}" style="width:180px;" /></td>
-      <td><input name="org_homepage{{i}}" style="width:220px;" /></td>
-      <td><input name="org_email{{i}}" style="width:220px;" /></td>
-      <td align="center"><input type="checkbox" name="org_curator{{i}}" value="yes" /></td>
-      <td align="center"><input type="checkbox" name="org_display{{i}}" value="yes" /></td>
-      {% endif %}
-    </tr>
-    {% endfor %}
-  </table>
-  <br>
-  <table><tr>
-      <td><button class="save" type="submit" name="submit" value="save" onclick="unsaved = false;">{{ ('Create ' + seminar.series_type) if seminar.new else 'Save changes' }}</button></td>
-      <td><button class="cancel" type="submit" name="submit" value="cancel" onclick="unsaved = false;">{{ 'Cancel creation' if seminar.new else 'Cancel changes' }}</button></td>
-      {% if not seminar.new and seminar.user_can_delete() %}
-      <td><button class="delete" type="submit" name="submit" value="delete" onclick="unsaved = false;">{{ 'Delete ' + seminar.series_type }}</button></td>
-      {% endif %}
-    </tr></table>
-</form>
-=======
+
         <tr>
           <td style="width:150px; padding-top: 20px">{{ KNOWL("room") }}</td>
           <td style="padding-top: 20px"><input name="room" value="{{ seminar.room | blanknone }}" style="width:600px;" maxlength="{{ maxlength['room'] }}" placeholder="Room 2-190 in the Simons building"/></td>
@@ -461,7 +245,6 @@
         {% endif %}
       </tr></table>
       </form>
->>>>>>> c65f24e3
 <script type="text/javascript">
   /* topic, language and inst selector */
 
@@ -477,27 +260,8 @@
   {{ languages.js_options() | safe }}
 
 
-<<<<<<< HEAD
-  const json_tree = {{ topic_dag.json(seminar.topics) | safe }};
-
-  document.addEventListener("DOMContentLoaded", function() {
-    /* prevent accidental closing of browser window */
-    {{ prevent_unsaved() }}
-
-    function swapv(a,b) {
-      var x = $('input[name="'+a+'"]')[0].value;
-      $('input[name="'+a+'"]')[0].value = $('input[name="'+b+'"]')[0].value;
-      $('input[name="'+b+'"]')[0].value = x;
-      x = $('input[name="'+a+'"]')[0].value;
-    }
-    function swapc(a,b) {
-      var x = $('input[name="'+a+'"]')[0].checked;
-      $('input[name="'+a+'"]')[0].checked = $('input[name="'+b+'"]')[0].checked;
-      $('input[name="'+b+'"]')[0].checked = x;
-      x = $('input[name="'+a+'"]')[0].checked;
-    }
-    {% for i in range(1,(seminar.organizers | length)) %}
-=======
+const json_tree = {{ topic_dag.json(seminar.topics) | safe }};
+
 document.addEventListener("DOMContentLoaded", function() {
   /* prevent accidental closing of browser window */
   {{ prevent_unsaved() }}
@@ -534,7 +298,6 @@
     x = $('input[name="'+a+'"]')[0].checked;
   }
   {% for i in range(1,maxlength["organizers"]) %}
->>>>>>> c65f24e3
     $("a.swap{{i}}").click(function(e){
       e.preventDefault();
       swapv("org_name{{i-1}}","org_name{{i}}");
@@ -544,12 +307,12 @@
       swapc("org_display{{i-1}}","org_display{{i}}");
       showswaps();
     });
-    {% endfor %}
-
-    makeTopicsTree(json_tree);
+  {% endfor %}
+
+  makeTopicsTree(json_tree);
 
     makeInstitutionSelector(
-      instOptions,
+    instOptions,
       {{ seminar.institutions | safe }},
     );
     makeLanguageSelector(
@@ -601,26 +364,14 @@
           document.getElementById('time_slot'+i).style.display = 'block';
         }
       }
-      if ( document.getElementById("frequency").value == 0 ) $('.times').hide(); else $('.times').show(); 
+      if ( document.getElementById("frequency").value == 0 ) $('.times').hide(); else $('.times').show();
       showplusminus(n);
     }
-<<<<<<< HEAD
-    // Make sure showslots gets called whenever the page is shown, including via the back button
-    window.onpageshow = function(e) {
-      showslots()
-    };
-  });
-=======
-    if ( document.getElementById("frequency").value == 0 ) $('.times').hide(); else $('.times').show(); 
-    showplusminus(n);
-  }
   // Make sure showswaps and showslots gets called whenever the page is shown, including via the back button
   window.onpageshow = function(e) {
-    showswaps()
     showslots()
   };
 });
->>>>>>> c65f24e3
 
 
 </script>
