{% extends "homepage.html" %}
{% block content %}

{% if talk.seminar.user_can_edit() %}
<p>
  {{ talk.send_speaker_link() | safe }}
</p>
{% endif %}

<form it="talkform" action="{{ url_for('.save_talk') }}" method="POST">
  <input type="hidden" name="seminar_id" value="{{ talk.seminar_id }}"/>
  <input type="hidden" name="seminar_ctr" value="{{ talk.seminar_ctr | blanknone }}"/>
  <input type="hidden" name="new" value="{{ 'yes' if talk.new else 'no' }}"/>
  <input type="hidden" name="token" value="{{ talk.token }}"/>
  <input type="hidden" name="topics" value="{{ talk.topics | safe }}"/>
  <input type="hidden" name="language" value="{{ seminar.language  | safe }}"/>
  <table>
    <tr>
      <td style="width:150px;">{% if talk.seminar.is_conference %} {{ KNOWL("conference") }} {% else %} {{ KNOWL("seminar") }} {% endif %}</td>
      <td>
        <a href="{{ url_for('show_seminar', shortname=talk.seminar_id) }}">{{ seminar.name | blanknone }}</a>
      </td>
    </tr>
    <tr>
      <td>{{ KNOWL("topics") }}</td>
      <td>
        <span id="topic_selector" style="width:610px;"></span>
      </td>
    </tr>
    <tr>
      <td>{{ ASTKNOWL("language") }}</td>
      <td>
        <span id="language_selector" style="width:600px;"></span>
      </td>
    </tr>
    {# only seminar organizers can edit the following attributes #}
    {% if talk.seminar.user_can_edit() %}
    <tr>
      <td>{{ KNOWL("hidden") }}</td>
      <td>
        <input name="hidden" value="yes" type="checkbox"{% if talk.hidden %} checked{% endif %} />
      </td>
    </tr>
    <tr>
      <td>{{ ASTKNOWL("timezone") }}</td>
      <td>
        <select name="timezone" style="width:610px;">
          {% for tz, disp in timezones %}
          <option value="{{ tz }}"{% if talk.timezone == tz %} selected{% endif %}>{{disp}}</option>
          {% endfor %}
        </select>
      </td>
    </tr>
    <tr>
      <td>{{ ASTKNOWL("talk_start_time") }}</td>
      <td><input name="start_time" value="{{ talk.editable_start_time() }}" style="width:600px;" /></td>
    </tr>
    <tr>
      <td>{{ ASTKNOWL("talk_end_time") }}</td>
      <td><input name="end_time" value="{{ talk.editable_end_time() }}" style="width:600px;" /></td>
    </tr>
    <tr>
      <td>{{ KNOWL("room") }}</td>
      <td><input name="room" value="{{ talk.room | blanknone }}" style="width:600px;" placeholder="Room 2-190 in the Simons building" /></td>
    </tr>
    <tr>
      <td>{{ ASTKNOWL("online") }}</td>
      <td>
        <select name="online" style="width:610px;">
          <option value="yes"{% if talk.online %} selected{% endif %}>yes</option>
          <option value="no"{% if not talk.online %} selected{% endif %}>no</option>
        </select>
      </td>
    </tr>
    <tr>
      <td>{{ KNOWL("live_link") }}</td>
      <td><input name="live_link" value="{{ talk.live_link | blanknone }}" style="width:600px;" placeholder="e.g., https://zoom.us/j/1234 or https://www.youtube.com/watch?v=1234"/></td>
          <td class="forminfo" />Enter "see comments" if the link is not fixed and put access instructions in the comments.</td>
    </tr>
    <tr>
      <td>{{ KNOWL("access") }}</td>
      <td>
        <select name="access" style="width:610px;">
          <option value="open"{% if talk.access == 'open' %} selected{% endif %}>All visitors can view link</option>
          <option value="users"{% if talk.access == 'users' %} selected{% endif %}>Only logged-in users can view link</option>
          <option value="endorsed"{% if talk.access == 'endorsed' %} selected{% endif %}>Only endorsed users can view link</option>
        </select>
      </td>
    </tr>
    {% else %}
    <tr>
      <td colspan="2">
        {{ talk.show_time_and_duration() | safe }}{% if talk.timezone != current_user.timezon %} in your time zone, {{ current_user.timezone.replace("_", " ") }}.{% endif %}
        <input type="hidden" name="hidden" value="{{ 'yes' if talk.hidden else 'no' }}" />
        <input type="hidden" name="timezone" value="{{ talk.timezone }}" />
        <input type="hidden" name="start_time" value="{{ talk.editable_start_time() }}" />
        <input type="hidden" name="end_time" value="{{ talk.editable_end_time() }}" />
        <input type="hidden" name="room" value="{{ talk.room | blanknone }}" />
        <input type="hidden" name="live_link" value="{{ talk.live_link | blanknone }}" />
        <input type="hidden" name="access" value="{{ talk.access }}" />
      </td>
    </tr>
    {% if (not talk.online or talk.room) and talk.timezone != current_user.timezone %}
    <tr>
      <td colspan="2">{{ talk.show_time_and_duration(adapt=False) | safe }} in talk time zone, {{ talk.timezone.replace("_", " ") }}.</td>
    </tr>
    {% endif %}
    {% if talk.live_link %}
    <tr>
      <td colspan="2">Livestream access: {{ talk.live_link }}</td>
    </tr>
    {% endif %}
    {% endif %} {# attributes only organizers can edit #}
    <tr>
      <td colspan="2">{{ KNOWL("comments") }}</td>
    </tr>
    <tr>
<<<<<<< HEAD
      <td colspan="2"><textarea cols="89" rows="4" style="width:770px;" name="comments" placeholder="Put talk specific comments here such as livestream access instructions specific to this talk or notes about the speaker; any seminar comments shown below will appear in additiona to the comments you put here.">{{ talk.comments | blanknone }}</textarea></td>
=======
      <td colspan="2"><textarea cols="89" rows="4" style="width:770px;" name="comments" placeholder="Put talk-specific comments here, such as livestream access instructions specific to this talk, or notes about the speaker.  Seminar comments will be displayed below talk comments.  TeX symbols are OK here.">{{ talk.comments | blanknone }}</textarea></td>
>>>>>>> 3c55ef5f
    </tr>
    {% if talk.seminar.comments %}
      <tr><td colspan="2" class="forminfo">Seminar comments appear below</td></tr>
      <tr><td colspan="2" style="width:770px;">{{ talk.seminar.show_comments() | safe }}<td></tr>
    {% else %}
      <tr><td colspan="2" class="forminfo">No seminar comments set</td></tr
    {% endif %}
  </table>
  <hr style="width:800px;">
  <table>
    <tr>
      <td style="width:150px">{{ KNOWL("speaker") }}</td>
      <td><input name="speaker" value="{{ talk.speaker | blanknone }}" style="width:600px;" placeholder="Firstname Lastname"/></td>
    </tr>
    <tr>
      <td>{{ KNOWL("speaker_email") }}</td>
      <td><input name="speaker_email" value="{{ talk.speaker_email | blanknone }}" style="width:600px;" placeholder="someone@upan.edu"/></td>
      <td class="forminfo" />Visible only to organizers.</td>
    </tr>
    <tr>
      <td>{{ KNOWL("speaker_affiliation") }}</td>
      <td><input name="speaker_affiliation" value="{{ talk.speaker_affiliation | blanknone }}" style="width:600px;" placeholder="University of Pangaea" /></td>
    </tr>
    <tr>
      <td>{{ KNOWL("speaker_homepage") }}</td>
      <td><input name="speaker_homepage" value="{{ talk.speaker_homepage | blanknone }}" style="width:600px;" placeholder="https://upan.edu/~someone"/></td>
      <td class="forminfo" />Please set if available.</td>
    </tr>
    <tr>
      <td>{{ KNOWL("title") }}</td>
      <td><input name="title" id="inp_title" value="{{ talk.title | blanknone }}" style="width:600px;" placeholder="TeX symbols are OK here" /></td>
      <td class="forminfo" />Capitalize only the first word and proper nouns.</td>
    </tr>
    <tr>
      <td>{{ KNOWL("paper_link") }}</td>
      <td><input name="paper_link" value="{{ talk.paper_link | blanknone }}" style="width:600px;" placeholder="https://arxiv.org/abs/9999.99999"/></td>
    </tr>
    <tr>
      <td>{{ KNOWL("slide_link") }}</td>
      <td><input name="slides_link" value="{{ talk.slides_link | blanknone }}" style="width:600px;" placeholder="https://upan.edu/~someone/myslides.pdf"/></td>
    </tr>
    <tr>
      <td>{{ KNOWL("video_link") }}</td>
      <td><input name="video_link" value="{{ talk.video_link | blanknone }}" style="width:600px;" placeholder="https://www.youtube.com/watch?v=abc123"></td>
    </tr>
  </table>
  <h3>Abstract</h3>
  <table>
    <tr>
      <td colspan="2">
        <textarea cols="89" rows="10" style="width:770px;"  name="abstract" id="inp_abstract" placeholder="TeX symbols are OK here.  This is joint work with Leonhard Euler.">{{talk.abstract | blanknone }}</textarea>
      </td>
    </tr>
  </table>
  <table>
    <tr>
      <td>
        <button type="submit" onclick="return set_saved();">Save</button>
      </td>
      <td>
        <a style="margin-left: 30px" onclick="unsaved = false;" href="{% if talk.new %}{{ url_for('show_seminar', shortname=talk.seminar_id) }}{% else %}{{ url_for('show_talk', semid=talk.seminar_id, talkid=talk.seminar_ctr) }}{% endif %}">Cancel changes</a>
      </td>
      <td>
        <a id="refresh-view" onclick="delay_refresh(); return false;" style="display: none;" href="#">(Refresh)</a>
      </td>
      <td>
        {% if talk.user_can_delete() %}
        <a style="margin-left: 30px"  href="{{ url_for("create.delete_talk", semid=talk.seminar_id, semctr=talk.seminar_ctr) }}" onclick="unsaved = false;return confirm('Are you sure you want to delete this item?');">
          <button type="button">
            Delete talk
          </button>
        </a>
        {% endif %}
      </td>
    </tr>
  </table>
</form>

<div id="view-wrapper" class="knowl" style="width:670px;">
  <div id="view-preview">
    <h2 id="view-title"></h2>
    <div id="view-abstract"></div>
  </div>
</div>

<script type="text/javascript"
        src="https://cdn.jsdelivr.net/gh/markitup/1.x@1.1.15/markitup/jquery.markitup.js"
        integrity="sha256-BiawY8kuGhVgPmV3XSWamEheAvBvH9VeZbzR16BdvAM="
        crossorigin="anonymous"></script>
{# depends on color #}
<link rel="stylesheet" type="text/css" href="{{ url_for('static', filename='markitup.css')}}" />
{# settings for the editor menus and the stylesheet #}
<script type="text/javascript" src="{{ url_for('static', filename='jquery.markitup.markdown.js')}}"></script>
<link rel="stylesheet" type="text/css" href="{{ url_for('static', filename='markdown.css')}}" />

<script type="text/javascript" src="{{ url_for('static', filename='talk_edit.js') }}"></script>
<script type="text/javascript">
/* prevent accidental closing of browser window */
{{ prevent_unsaved() }}

/* register keyhandlers */
$(function() {
  $("#inp_title").keyup(delay_refresh);
  $("#inp_abstract").keyup(delay_refresh);
  refresh_preview();
});

// register any input change
$("#talkform :input").change(function() {
  unsaved = true;
});

$(document).ready(
function() {
  $('#kcontent').markItUp(myMarkdownSettings);
});

/* topic and inst selector */
const topicOptions = [
  {% for ab, topic in topics %}
  {
    label: "{{ topic | safe}}",
    value: "{{ ab }}",
  },
  {% endfor %}
];

const langOptions = [
  {% for code, name in languages_dict.items() %}
  {
    label: "{{ name | safe}}",
    value: "{{ code }}",
  },
  {% endfor %}
];

$(document).ready(function() {
  var topicSelector = makeTopicSelector(
    topicOptions,
    {% if talk.new or not talk.topics %}[]{% else %}{{ talk.topics | safe }}{% endif %},
  );
  var langSelector = makeLanguageSelector(
    langOptions,
    "{{ talk.language }}");
});
</script>

{% endblock %}<|MERGE_RESOLUTION|>--- conflicted
+++ resolved
@@ -115,11 +115,7 @@
       <td colspan="2">{{ KNOWL("comments") }}</td>
     </tr>
     <tr>
-<<<<<<< HEAD
-      <td colspan="2"><textarea cols="89" rows="4" style="width:770px;" name="comments" placeholder="Put talk specific comments here such as livestream access instructions specific to this talk or notes about the speaker; any seminar comments shown below will appear in additiona to the comments you put here.">{{ talk.comments | blanknone }}</textarea></td>
-=======
-      <td colspan="2"><textarea cols="89" rows="4" style="width:770px;" name="comments" placeholder="Put talk-specific comments here, such as livestream access instructions specific to this talk, or notes about the speaker.  Seminar comments will be displayed below talk comments.  TeX symbols are OK here.">{{ talk.comments | blanknone }}</textarea></td>
->>>>>>> 3c55ef5f
+      <td colspan="2"><textarea cols="89" rows="4" style="width:770px;" name="comments" placeholder="Put talk specific comments here such as livestream access instructions specific to this talk or notes about the speaker; any seminar comments shown below will appear in additiona to the comments you put here.  TeX symbols are OK here.">{{ talk.comments | blanknone }}</textarea></td>
     </tr>
     {% if talk.seminar.comments %}
       <tr><td colspan="2" class="forminfo">Seminar comments appear below</td></tr>
