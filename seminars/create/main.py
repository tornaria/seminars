--- conflicted
+++ resolved
@@ -61,12 +61,7 @@
 import pytz
 
 SCHEDULE_LEN = 15  # Number of weeks to show in edit_seminar_schedule
-<<<<<<< HEAD
-MAX_SLOTS = 12  # Max time slots in a seminar series, must be a multiple of 3
-MAX_ORGANIZERS = 10 # Maximum number of organizers of a series
-=======
-
->>>>>>> eeb508c0
+
 
 @create.route("manage/")
 @email_confirmed_required
@@ -433,7 +428,14 @@
     resp, seminar = can_edit_seminar(shortname, new)
     if resp is not None:
         return resp
-<<<<<<< HEAD
+    if raw_data.get("submit") == "cancel":
+        if new:
+            return redirect(url_for(".index"), 302)
+        flash("Changes discarded")
+        return redirect(url_for(".edit_seminar", shortname=shortname), 302)
+    if raw_data.get("submit") == "delete":
+        return redirect(url_for(".delete_seminar", shortname=shortname), 302)
+
     data, organizer_data, errmsgs = process_save_seminar(seminar, raw_data)
     # Don't try to create new_version using invalid input
     if errmsgs:
@@ -457,15 +459,6 @@
 def process_save_seminar(seminar, raw_data, warn=flash_warning, format_error=format_errmsg, format_input_error=format_input_errmsg, update_organizers=True):
     errmsgs = []
     shortname = raw_data["shortname"]
-=======
-    if raw_data.get("submit") == "cancel":
-        if new:
-            return redirect(url_for(".index"), 302)
-        flash("Changes discarded")
-        return redirect(url_for(".edit_seminar", shortname=shortname), 302)
-    if raw_data.get("submit") == "delete":
-        return redirect(url_for(".delete_seminar", shortname=shortname), 302)
->>>>>>> eeb508c0
 
     errmsgs = []
     if seminar.new:
@@ -508,25 +501,16 @@
     if data["is_conference"] and data["start_date"] and data["end_date"] and data["end_date"] < data["start_date"]:
         errmsgs.append("End date cannot precede start date.")
     if data["per_day"] is not None and data["per_day"] < 1:
-<<<<<<< HEAD
         errmsgs.append(format_input_error("integer must be positive", data["per_day"], "per_day"))
-    if seminar.is_conference and not (data["start_date"] and data["end_date"]):
-        warn("Please enter the start and end dates of your conference if available.")
-    if seminar.is_conference and not data["per_day"]:
-        warn("It will be easier to edit the conference schedule if you specify talks per day (an upper bound is fine).")
-=======
-        errmsgs.append(format_input_errmsg("integer must be positive", data["per_day"], "per_day"))
-    if data["is_conference"] and (not data["start_date"] or not data["end_date"]):
+    if data["is_conference"] and not (data["start_date"] and data["end_date"]):
         errmsgs.append("Please specify the start and end dates of your conference (you can change these later if needed).")
-
     if data["is_conference"] and not data["per_day"]:
         errmsgs.append("Please specify the typical number of talks per day of your conference (a rough guess is fine).")
->>>>>>> eeb508c0
 
     data["institutions"] = clean_institutions(data.get("institutions"))
     data["topics"] = clean_topics(data.get("topics"))
     if not data["topics"]:
-        warn("This series has no topics selected; don't forget to set the topics for each new talk individually.")
+        warn("This series has no topics selected; set topics for the series here, or set topics for each new talk individually.")
     data["language"] = clean_language(data.get("language"))
     data["subjects"] = clean_subjects(data.get("subjects"))
     if not data["subjects"]:
@@ -536,31 +520,6 @@
         data["timezone"] = WebInstitution(data["institutions"][0]).timezone
     data["weekdays"] = []
     data["time_slots"] = []
-<<<<<<< HEAD
-    for i in range(MAX_SLOTS):
-        weekday = daytimes = None
-        try:
-            col = "weekday" + str(i)
-            val = raw_data.get(col, "")
-            weekday = process_user_input(val, col, "weekday_number", tz)
-            col = "time_slot" + str(i)
-            val = raw_data.get(col, "")
-            daytimes = process_user_input(val, col, "daytimes", tz)
-        except Exception as err:  # should only be ValueError's but let's be cautious
-            errmsgs.append(format_input_error(err, val, col))
-        if weekday is not None and daytimes is not None:
-            data["weekdays"].append(weekday)
-            data["time_slots"].append(daytimes)
-            if daytimes_early(daytimes):
-                warn(
-                    "Time slot %s includes early AM hours, please correct if this is not intended (use 24-hour time format).",
-                    daytimes,
-                )
-            elif daytimes_long(daytimes):
-                warn(
-                    "Time slot %s is longer than 8 hours, please correct if this is not intended.",
-                    daytimes,
-=======
     if data["frequency"]:
         for i in range(maxlength["time_slots"]):
             weekday = daytimes = None
@@ -572,20 +531,19 @@
                 val = raw_data.get(col, "")
                 daytimes = process_user_input(val, col, "daytimes", tz)
             except Exception as err:  # should only be ValueError's but let's be cautious
-                errmsgs.append(format_input_errmsg(err, val, col))
+                errmsgs.append(format_input_error(err, val, col))
             if weekday is not None and daytimes is not None:
                 data["weekdays"].append(weekday)
                 data["time_slots"].append(daytimes)
                 if daytimes_early(daytimes):
-                    flash_warning(
+                    warn(
                         "Time slot %s includes early AM hours, please correct if this is not intended (use 24-hour time format).",
                         daytimes,
                     )
                 elif daytimes_long(daytimes):
-                    flash_warning(
+                    warn(
                         "Time slot %s is longer than 8 hours, please correct if this is not intended.",
                         daytimes,
->>>>>>> eeb508c0
                 )
         if not data["weekdays"]:
             errmsgs.append('You must specify at least one time slot (or set periodicty to "no fixed schedule").')
@@ -599,10 +557,9 @@
         data["weekdays"] = []
         data["time_slots"] = []
     organizer_data = []
-<<<<<<< HEAD
     if update_organizers:
         contact_count = 0
-        for i in range(MAX_ORGANIZERS):
+        for i in range(10):
             D = {"seminar_id": seminar.shortname}
             for col in db.seminar_organizers.search_cols:
                 if col in D:
@@ -617,7 +574,7 @@
                     errmsgs.append(format_input_error(err, val, col))
             if D["homepage"] or D["email"] or D["full_name"]:
                 if not D["full_name"]:
-                    errmsgs.append(format_error("Organizer name cannot be left blank"))
+                    errmsgs.append(format_error("Organizer name cannot be left blank."))
                 D["order"] = len(organizer_data)
                 # WARNING the header on the template says organizer
                 # but it sets the database column curator, so the
@@ -629,126 +586,37 @@
                         D["email"],
                         D["full_name"],
                         "Set homepage or disable display to prevent this.",
-                    ),
+                    )
                 if D["email"]:
                     r = db.users.lookup(D["email"])
                     if r and r["email_confirmed"]:
                         if D["full_name"] != r["name"]:
-                            errmsgs.append(
-                                format_error(
-                                    "Organizer name %s does not match the name %s of the account with email address %s",
-                                    D["full_name"],
-                                    r["name"],
-                                    D["email"],
-                                )
+                            warn(
+                                "Organizer name %s does not match the name %s of the account with email address %s.<br>Please verify that you have spelled the name correctly.",
+                                D["full_name"],
+                                r["name"],
+                                D["email"],
                             )
-                        else:
-                            if D["homepage"] and r["homepage"] and D["homepage"] != r["homepage"]:
-                                warn(
-                                    "The homepage %s does not match the homepage %s of the account with email address %s, please correct if unintended.",
-                                    D["homepage"],
-                                    r["homepage"],
-                                    D["email"],
-                                )
-                            if D["display"]:
-                                contact_count += 1
-
+                        if D["homepage"] and r["homepage"] and not similar_urls(D["homepage"], r["homepage"]):
+                            warn(
+                                "The homepage %s does not match the homepage %s of the account with email address %s, please correct if unintended.",
+                                D["homepage"],
+                                r["homepage"],
+                                D["email"],
+                            )
+                        if D["display"]:
+                            contact_count += 1
                 organizer_data.append(D)
         if contact_count == 0:
             errmsgs.append(
                 format_error(
                     "There must be at least one displayed organizer or curator with a %s so that there is a contact for this listing.<br>%s<br>%s",
                     "confirmed email",
-                    "This email will not be visible if homepage is set or display is not checked, it is used only to identify the organizer's account.",
+                    "This email address will not be visible if homepage is set or display is not checked; it is used only to identify the organizer's account.",
                     "If none of the organizers has a confirmed account, add yourself and leave the organizer box unchecked.",
                 )
             )
     return data, organizer_data, errmsgs
-=======
-    contact_count = 0
-    for i in range(10):
-        D = {"seminar_id": seminar.shortname}
-        for col in db.seminar_organizers.search_cols:
-            if col in D:
-                continue
-            name = "org_%s%s" % (col, i)
-            typ = db.seminar_organizers.col_type[col]
-            try:
-                val = raw_data.get(name, "")
-                D[col] = None  # make sure col is present even if process_user_input fails
-                D[col] = process_user_input(val, col, typ, tz)
-            except Exception as err:  # should only be ValueError's but let's be cautious
-                errmsgs.append(format_input_errmsg(err, val, col))
-        if D["homepage"] or D["email"] or D["full_name"]:
-            if not D["full_name"]:
-                errmsgs.append(format_errmsg("Organizer name cannot be left blank."))
-            D["order"] = len(organizer_data)
-            # WARNING the header on the template says organizer
-            # but it sets the database column curator, so the
-            # boolean needs to be inverted
-            D["curator"] = not D["curator"]
-            if not errmsgs and D["display"] and D["email"] and not D["homepage"]:
-                flash_warning(
-                    "The email address %s of organizer %s will be publicly visible.<br>%s",
-                    D["email"],
-                    D["full_name"],
-                    "Set homepage or disable display to prevent this.",
-                )
-            if D["email"]:
-                r = db.users.lookup(D["email"])
-                if r and r["email_confirmed"]:
-                    if D["full_name"] != r["name"]:
-                        flash_warning(
-                            format_warning(
-                                "Organizer name %s does not match the name %s of the account with email address %s.<br>Please verify that you have spelled the name correctly.",
-                                D["full_name"],
-                                r["name"],
-                                D["email"],
-                            )
-                        )
-                    if D["homepage"] and r["homepage"] and not similar_urls(D["homepage"], r["homepage"]):
-                        flash_warning(
-                            "The homepage %s does not match the homepage %s of the account with email address %s, please correct if unintended.",
-                            D["homepage"],
-                            r["homepage"],
-                            D["email"],
-                        )
-                    if D["display"]:
-                        contact_count += 1
-            organizer_data.append(D)
-    if contact_count == 0:
-        errmsgs.append(
-            format_errmsg(
-                "There must be at least one displayed organizer or curator with a %s so that there is a contact for this listing.<br>%s<br>%s",
-                "confirmed email",
-                "This email address will not be visible if homepage is set or display is not checked; it is used only to identify the organizer's account.",
-                "If none of the organizers has a confirmed account, add yourself and leave the organizer box unchecked.",
-            )
-        )
-    # Don't try to create new_version using invalid input
-    if errmsgs:
-        return show_input_errors(errmsgs)
-    else:  # to make it obvious that these two statements should be together
-        new_version = WebSeminar(shortname, data=data, organizer_data=organizer_data)
-
-    # Warnings
-    if not data["topics"]:
-        flash_warning(
-            "This series has no topics selected; set topics for the series here, or set topics for each new talk individually."
-        )
-    if seminar.new or new_version != seminar:
-        new_version.save()
-        edittype = "created" if new else "edited"
-        flash("Series %s successfully!" % edittype)
-    elif seminar.organizer_data == new_version.organizer_data:
-        flash("No changes made to series.")
-    if seminar.new or seminar.organizer_data != new_version.organizer_data:
-        new_version.save_organizers()
-        if not seminar.new:
-            flash("Series organizers updated!")
-    return redirect(url_for(".edit_seminar", shortname=shortname), 302)
-
->>>>>>> eeb508c0
 
 @create.route("edit/institution/", methods=["GET", "POST"])
 @email_confirmed_required
@@ -941,7 +809,11 @@
     resp, talk = can_edit_talk(raw_data.get("seminar_id", ""), raw_data.get("seminar_ctr", ""), token)
     if resp is not None:
         return resp
-<<<<<<< HEAD
+    if raw_data.get("submit") == "cancel":
+        flash("Changes discarded")
+        return redirect(url_for(".edit_talk", seminar_id=talk.seminar_id, seminar_ctr=talk.seminar_ctr), 302)
+    if raw_data.get("submit") == "delete":
+        return redirect(url_for(".delete_talk", seminar_id=talk.seminar_id, seminar_ctr=talk.seminar_ctr), 302)
 
     data, errmsgs = process_save_talk(talk, raw_data)
     # Don't try to create new_version using invalid input
@@ -963,18 +835,8 @@
     else:
         edit_kwds.pop("token", None)
     return redirect(url_for(".edit_talk", **edit_kwds), 302)
-
-
+>
 def process_save_talk(talk, raw_data, warn=flash_warning, format_error=format_errmsg, format_input_error=format_input_errmsg):
-    errmsgs = []
-=======
-    if raw_data.get("submit") == "cancel":
-        flash("Changes discarded")
-        return redirect(url_for(".edit_talk", seminar_id=talk.seminar_id, seminar_ctr=talk.seminar_ctr), 302)
-    if raw_data.get("submit") == "delete":
-        return redirect(url_for(".delete_talk", seminar_id=talk.seminar_id, seminar_ctr=talk.seminar_ctr), 302)
->>>>>>> eeb508c0
-
     errmsgs = []
     data = {
         "seminar_id": talk.seminar_id,
@@ -1019,44 +881,13 @@
     data["language"] = clean_language(data.get("language"))
     data["subjects"] = clean_subjects(data.get("subjects"))
     if not data["subjects"]:
-<<<<<<< HEAD
-        errmsgs.append("Please select at least one subject")
-=======
         errmsgs.append("Please select at least one subject.")
 
-    # Don't try to create new_version using invalid input
-    if errmsgs:
-        return show_input_errors(errmsgs)
-    else:  # to make it obvious that these two statements should be together
-        new_version = WebTalk(talk.seminar_id, data=data)
-
-    # Warnings
-    sanity_check_times(new_version.start_time, new_version.end_time)
->>>>>>> eeb508c0
     if "zoom" in data["video_link"] and not "rec" in data["video_link"]:
         warn("Recorded video link should not be used for Zoom meeting links; be sure to use Livestream link for meeting links.")
     if not data["topics"]:
-<<<<<<< HEAD
-        warn("This talk has no topics, and thus will only be visible to users when they disable their topics filter.")
+        warn("This talk has no topics, so it will be visible only to users disabling their topics filter.")
     return data, errmsgs
-=======
-        flash_warning(
-            "This talk has no topics, so it will be visible only to users disabling their topics filter."
-        )
-    if new_version == talk:
-        flash("No changes made to talk.")
-    else:
-        new_version.save()
-        edittype = "created" if talk.new else "edited"
-        flash("Talk successfully %s!" % edittype)
-    edit_kwds = dict(seminar_id=new_version.seminar_id, seminar_ctr=new_version.seminar_ctr)
-    if token:
-        edit_kwds["token"] = token
-    else:
-        edit_kwds.pop("token", None)
-    return redirect(url_for(".edit_talk", **edit_kwds), 302)
->>>>>>> eeb508c0
-
 
 def layout_schedule(seminar, data):
     """ Returns a list of schedule slots in specified date range (date, daytime-interval, talk)
