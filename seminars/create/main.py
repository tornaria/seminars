--- conflicted
+++ resolved
@@ -490,7 +490,6 @@
         data["timezone"] = WebInstitution(data["institutions"][0]).timezone
     data["weekdays"] = []
     data["time_slots"] = []
-<<<<<<< HEAD
     if data["frequency"]:
         for i in range(maxlength["time_slots"]):
             weekday = daytimes = None
@@ -527,40 +526,6 @@
     else:
         data["weekdays"] = []
         data["time_slots"] = []
-=======
-    for i in range(maxlength["time_slots"]):
-        weekday = daytimes = None
-        try:
-            col = "weekday" + str(i)
-            val = raw_data.get(col, "")
-            weekday = process_user_input(val, col, "weekday_number", tz)
-            col = "time_slot" + str(i)
-            val = raw_data.get(col, "")
-            daytimes = process_user_input(val, col, "daytimes", tz)
-        except Exception as err:  # should only be ValueError's but let's be cautious
-            errmsgs.append(format_input_errmsg(err, val, col))
-        if weekday is not None and daytimes is not None:
-            data["weekdays"].append(weekday)
-            data["time_slots"].append(daytimes)
-            if daytimes_early(daytimes):
-                flash_warning(
-                    "Time slot %s includes early AM hours; please correct if this is not intended (use 24-hour time format).",
-                    daytimes,
-                )
-            elif daytimes_long(daytimes):
-                flash_warning(
-                    "Time slot %s is longer than 8 hours; please correct if this is not intended.",
-                    daytimes,
-                )
-    if data["frequency"] and not data["weekdays"]:
-        errmsgs.append('You must specify at least one time slot, or set periodicty to "no fixed schedule."')
-    if len(data["weekdays"]) > 1:
-        x = sorted(
-            list(zip(data["weekdays"], data["time_slots"])),
-            key=lambda t: t[0] * 24 * 60 + daytime_minutes(t[1].split("-")[0]),
-        )
-        data["weekdays"], data["time_slots"] = [t[0] for t in x], [t[1] for t in x]
->>>>>>> 8915e182
     organizer_data = []
     contact_count = 0
     for i in range(10):
@@ -590,7 +555,7 @@
                     D["email"],
                     D["full_name"],
                     "Set homepage or disable display to prevent this.",
-                ),
+                )
             if D["email"]:
                 r = db.users.lookup(D["email"])
                 if r and r["email_confirmed"]:
@@ -603,7 +568,6 @@
                                 D["email"],
                             )
                         )
-<<<<<<< HEAD
                     if D["homepage"] and r["homepage"] and not similar_urls(D["homepage"], r["homepage"]):
                         flash_warning(
                             "The homepage %s does not match the homepage %s of the account with email address %s, please correct if unintended.",
@@ -613,19 +577,6 @@
                         )
                     if D["display"]:
                         contact_count += 1
-=======
-                    else:
-                        if D["homepage"] and r["homepage"] and D["homepage"] != r["homepage"]:
-                            flash_warning(
-                                "The homepage %s does not match the homepage %s of the account with email address %s; please correct if unintended.",
-                                D["homepage"],
-                                r["homepage"],
-                                D["email"],
-                            )
-                        if D["display"]:
-                            contact_count += 1
->>>>>>> 8915e182
-
             organizer_data.append(D)
     if contact_count == 0:
         errmsgs.append(
