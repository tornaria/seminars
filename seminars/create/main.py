# -*- coding: utf-8 -*-
from flask import render_template, request, redirect, url_for, flash
from flask_login import current_user
from seminars.users.main import email_confirmed_required
from seminars import db
from seminars.create import create
from seminars.utils import (
    timezones,
    process_user_input,
    weekdays,
    short_weekdays,
    flash_warning,
    localize_time,
    clean_topics,
    clean_language,
    adapt_datetime,
    sanity_check_times,
    format_errmsg,
    format_warning,
    show_input_errors,
    validate_url,
)
from seminars.seminar import WebSeminar, can_edit_seminar, seminars_search, seminars_lookup
from seminars.talk import WebTalk, talks_max, talks_search, talks_lucky, talks_lookup, can_edit_talk
from seminars.institution import (
    WebInstitution,
    can_edit_institution,
    institutions,
    institution_types,
    institution_known,
    clean_institutions,
)
from seminars.lock import get_lock
from seminars.users.pwdmanager import ilike_query, ilike_escape
from lmfdb.utils import flash_error
from lmfdb.backend.utils import IdentifierWrapper
from psycopg2.sql import SQL
import datetime
from datetime import timedelta
import pytz
from collections import defaultdict
from email_validator import validate_email, EmailNotValidError

SCHEDULE_LEN = 15  # Number of weeks to show in edit_seminar_schedule


@create.route("manage/")
@email_confirmed_required
def index():
    # TODO: use a join for the following query
    seminars = {}
    conferences = {}
    deleted_seminars = []
    deleted_talks = []

    def key(elt):
        role_key = {"organizer": 0, "curator": 1, "creator": 3}
        return (role_key[elt[1]], elt[0].name)

    for rec in db.seminar_organizers.search(
        {"email": ilike_query(current_user.email)}, ["seminar_id", "curator"]
    ):
        semid = rec["seminar_id"]
        role = "curator" if rec["curator"] else "organizer"
        seminar = WebSeminar(semid)
        pair = (seminar, role)
        if seminar.is_conference:
            conferences[semid] = pair
        else:
            seminars[semid] = pair
    role = "creator"
    for semid in seminars_search({"owner": ilike_query(current_user.email)}, "shortname", include_deleted=True):
        if semid not in seminars and semid not in conferences:
            seminar = WebSeminar(semid, deleted=True) # allow deleted
            pair = (seminar, role)
            if seminar.deleted:
                deleted_seminars.append(seminar)
            elif seminar.is_conference:
                conferences[semid] = pair
            else:
                seminars[semid] = pair
    seminars = sorted(seminars.values(), key=key)
    conferences = sorted(conferences.values(), key=key)
    deleted_seminars.sort(key=lambda sem: sem.name)
    for semid, semctr in db._execute(
            # ~~* is case insensitive amtch
            SQL("""
SELECT DISTINCT ON ({Ttalks}.{Csemid}, {Ttalks}.{Csemctr}) {Ttalks}.{Csemid}, {Ttalks}.{Csemctr}
FROM {Ttalks} INNER JOIN {Tsems} ON {Ttalks}.{Csemid} = {Tsems}.{Csname}
WHERE {Tsems}.{Cowner} ~~* %s AND {Ttalks}.{Cdel} = %s AND {Tsems}.{Cdel} = %s
            """).format(
                Ttalks=IdentifierWrapper("talks"),
                Tsems=IdentifierWrapper("seminars"),
                Csemid=IdentifierWrapper("seminar_id"),
                Csemctr=IdentifierWrapper("seminar_ctr"),
                Csname=IdentifierWrapper("shortname"),
                Cowner=IdentifierWrapper("owner"),
                Cdel=IdentifierWrapper("deleted"),
            ), [ilike_escape(current_user.email), True, False]):
        talk = WebTalk(semid, semctr, deleted=True)
        deleted_talks.append(talk)
    deleted_talks.sort(key=lambda talk: (talk.seminar.name, talk.start_time))

    manage = "Manage" if current_user.is_organizer else "Create"
    return render_template(
        "create_index.html",
        seminars=seminars,
        conferences=conferences,
        deleted_seminars=deleted_seminars,
        deleted_talks=deleted_talks,
        institution_known=institution_known,
        institutions=institutions(),
        section=manage,
        subsection="home",
        title=manage,
        user_is_creator=current_user.is_creator,
    )


@create.route("edit/seminar/", methods=["GET", "POST"])
@email_confirmed_required
def edit_seminar():
    if request.method == "POST":
        data = request.form
    else:
        data = request.args
    shortname = data.get("shortname", "")
    new = data.get("new") == "yes"
    resp, seminar = can_edit_seminar(shortname, new)
    if resp is not None:
        return resp
    if new:
        seminar.is_conference = process_user_input(data.get("is_conference"), "boolean", None)
        if seminar.is_conference:
            seminar.frequency = 1
            seminar.per_day = 4
        seminar.name = data.get("name", "")
        seminar.institutions = clean_institutions(data.get("institutions"))
        if seminar.institutions:
            seminar.timezone = db.institutions.lookup(seminar.institutions[0], "timezone")
    lock = get_lock(shortname, data.get("lock"))
    title = "conference" if seminar.is_conference else "seminar"
    title = "Create " + title if new else "Edit " + title + " properties"
    manage = "Manage" if current_user.is_organizer else "Create"
    return render_template(
        "edit_seminar.html",
        seminar=seminar,
        title=title,
        section=manage,
        subsection="editsem",
        institutions=institutions(),
        weekdays=weekdays,
        timezones=timezones,
        lock=lock,
    )


@create.route("delete/seminar/<shortname>")
@email_confirmed_required
def delete_seminar(shortname):
    try:
        seminar = WebSeminar(shortname)
    except ValueError as err:
        flash_error(str(err))
        return redirect(url_for(".index"), 302)
    manage = "Manage" if current_user.is_organizer else "Create"
    lock = get_lock(shortname, request.args.get("lock"))

    def failure():
        return render_template(
            "edit_seminar.html",
            seminar=seminar,
            title="Edit properties",
            section=manage,
            subsection="editsem",
            institutions=institutions(),
            weekdays=weekdays,
            timezones=timezones,
            lock=lock,
        )

    if not seminar or not seminar.user_can_delete():
        flash_error("Only the owner of the seminar can delete it")
        return failure()
    else:
        if seminar.delete():
            flash("Seminar deleted")
            return redirect(url_for(".deleted_seminar", shortname=shortname), 302)
        else:
            flash_error("Only the owner of the seminar can delete it")
            return failure()

@create.route("deleted/seminar/<shortname>")
@email_confirmed_required
def deleted_seminar(shortname):
    try:
        seminar = WebSeminar(shortname, deleted=True)
    except ValueError as err:
        flash_error(str(err))
        return redirect(url_for(".index"), 302)
    return render_template("deleted_seminar.html", seminar=seminar, title="Deleted")

@create.route("revive/seminar/<shortname>")
@email_confirmed_required
def revive_seminar(shortname):
    data = seminars_lookup(shortname, include_deleted=True)

    if data is None:
        flash_error("Seminar %s was deleted permanently", shortname)
        return redirect(url_for(".index"), 302)
    if not current_user.is_admin and data.owner != current_user:
        flash_error("You do not have permission to revive seminar %s", shortname)
        return redirect(url_for(".index"), 302)
    if not data.deleted:
        flash_error("Seminar %s was not deleted, so cannot be revived", shortname)
    else:
        db.seminars.update({"shortname": shortname}, {"deleted": False})
        db.talks.update({"seminar_id": shortname}, {"deleted": False})
        flash("Seminar %s revived.  You should reset the organizers, and note that any users that were subscribed no longer are." % shortname)
    return redirect(url_for(".edit_seminar", shortname=shortname), 302)

@create.route("permdelete/seminar/<shortname>")
@email_confirmed_required
def permdelete_seminar(shortname):
    data = seminars_lookup(shortname, include_deleted=True)

    if data is None:
        flash_error("Seminar %s already deleted permanently", shortname)
        return redirect(url_for(".index"), 302)
    if not current_user.is_admin and data.owner != current_user:
        flash_error("You do not have permission to delete seminar %s", shortname)
        return redirect(url_for(".index"), 302)
    if not data.deleted:
        flash_error("You must delete seminar %s first", shortname)
        return redirect(url_for(".edit_seminar", shortname=shortname), 302)
    else:
        db.seminars.delete({"shortname": shortname})
        db.talks.delete({"seminar_id": shortname})
        flash("Seminar %s permanently deleted" % shortname)
        return redirect(url_for(".index"), 302)



@create.route("delete/talk/<semid>/<int:semctr>")
@email_confirmed_required
def delete_talk(semid, semctr):
    try:
        talk = WebTalk(semid, semctr)
    except ValueError as err:
        flash_error(str(err))
        return redirect(url_for(".edit_seminar_schedule", shortname=semid), 302)

    def failure():
        return render_template(
            "edit_talk.html",
            talk=talk,
            seminar=talk.seminar,
            title="Edit talk",
            section="Manage",
            subsection="edittalk",
            institutions=institutions(),
            timezones=timezones,
        )

    if not talk.user_can_delete():
        flash_error("Only the organizers of a seminar can delete talks in it")
        return failure()
    else:
        if talk.delete():
            flash("Talk deleted")
            return redirect(url_for(".edit_seminar_schedule", shortname=talk.seminar_id), 302)
        else:
            flash_error("Only the organizers of a seminar can delete talks in it")
            return failure()

@create.route("deleted/talk/<semid>/<int:semctr>")
@email_confirmed_required
def deleted_talk(semid, semctr):
    try:
        talk = WebTalk(semid, semctr, deleted=True)
    except ValueError as err:
        flash_error(str(err))
        return redirect(url_for(".edit_seminar_schedule", shortname=semid), 302)
    return render_template("deleted_talk.html", talk=talk, title="Deleted")

@create.route("revive/talk/<semid>/<int:semctr>")
@email_confirmed_required
def revive_talk(semid, semctr):
    talk = talks_lookup(semid, semctr, include_deleted=True)

    if talk is None:
        flash_error("Talk %s/%s was deleted permanently", semid, semctr)
        return redirect(url_for(".edit_seminar_schedule", shortname=semid), 302)
    if not current_user.is_admin and talk.seminar.owner != current_user:
        flash_error("You do not have permission to revive this talk")
        return redirect(url_for(".index"), 302)
    if not talk.deleted:
        flash_error("Talk %s/%s was not deleted, so cannot be revived", semid, semctr)
        return redirect(url_for(".edit_talk", seminar_id=semid, seminar_ctr=semctr), 302)
    else:
        db.talks.update({"seminar_id": semid, "seminar_ctr": semctr}, {"deleted": False})
        flash("Talk revived.  Note that any users who were subscribed no longer are.")
        return redirect(url_for(".edit_seminar_schedule", shortname=semid), 302)

@create.route("permdelete/talk/<semid>/<int:semctr>")
@email_confirmed_required
def permdelete_talk(semid, semctr):
    talk = talks_lookup(semid, semctr, include_deleted=True)

    if talk is None:
        flash_error("Talk %s/%s already deleted permanently", semid, semctr)
        return redirect(url_for(".edit_seminar_schedule", shortname=semid), 302)
    if not current_user.is_admin and talk.seminar.owner != current_user:
        flash_error("You do not have permission to delete this seminar")
        return redirect(url_for(".index"), 302)
    if not talk.deleted:
        flash_error("You must delete talk %s/%s first", semid, semctr)
        return redirect(url_for(".edit_talk", seminar_id=semid, seminar_ctr=semctr), 302)
    else:
        db.talks.delete({"seminar_id": semid, "seminar_ctr": semctr})
        flash("Talk %s/%s permanently deleted" % (semid, semctr))
        return redirect(url_for(".edit_seminar_schedule", shortname=semid), 302)


@create.route("save/seminar/", methods=["POST"])
@email_confirmed_required
def save_seminar():
    raw_data = request.form
    shortname = raw_data["shortname"]
    new = raw_data.get("new") == "yes"
    resp, seminar = can_edit_seminar(shortname, new)
    if resp is not None:
        return resp
    errmsgs = []

    if seminar.new:
        data = {
            "shortname": shortname,
            "display": current_user.is_creator,
            "owner": current_user.email,
            "archived": False,
        }
    else:
        data = {
            "shortname": shortname,
            "display": seminar.display,
            "owner": seminar.owner,
        }
    # Have to get time zone first
    data["timezone"] = tz = raw_data.get("timezone")
    tz = pytz.timezone(tz)

    for col in db.seminars.search_cols:
        if col in data:
            continue
        try:
            val = raw_data.get(col)
            typ = db.seminars.col_type[col]
            if not val:
                data[col] = False if typ == "boolean" else None  # checkboxes
            else:
<<<<<<< HEAD
                typ = "time" if col.endswith("_time") else db.seminars.col_type[col]
                data[col] = process_user_input(val, typ, tz=tz)
=======
                data[col] = process_user_input(val, replace(typ), tz=tz)
>>>>>>> 0e075871
            if col.endswith("link") and data[col]:
                # allow "see comments" in live link
                if not validate_url(data[col]) and not (col == "live_link" and data[col] == "see comments"):
                    errmsgs.append(
                        format_errmsg(
                            "invalid %s, the string %s is not a valid url", col, data[col],
                        )
                    )
        except Exception as err:
            errmsgs.append(
                format_errmsg("Unable to process input %s for %s: {0}".format(err), val, col)
            )
    for col in ["frequency", "per_day"]:
        if data[col] is not None and data[col] < 1:
            errmsgs.append(
                format_errmsg(
                    "Unable to process input %s for %s: a positive integer is required",
                    raw_data.get(col),
                    col,
                )
            )
    data["institutions"] = clean_institutions(data.get("institutions"))
    data["topics"] = clean_topics(data.get("topics"))
    data["language"] = clean_language(data.get("language"))
    if not data["timezone"] and data["institutions"]:
        # Set time zone from institution
        data["timezone"] = WebInstitution(data["institutions"][0]).timezone
    organizer_data = []
    display_count = email_count = 0
    for i in range(10):
        D = {"seminar_id": seminar.shortname}
        for col in db.seminar_organizers.search_cols:
            if col in D:
                continue
            name = "org_%s%s" % (col, i)
            typ = db.seminar_organizers.col_type[col]
            try:
                val = raw_data.get(name)
                if val == "":
                    D[col] = None
                elif val is None:
                    D[col] = False if typ == "boolean" else None  # checkboxes
                else:
                    D[col] = process_user_input(val, typ, tz=tz)
                # if col == 'homepage' and val and not val.startswith("http"):
                #     D[col] = "http://" + data[col]
            except Exception as err:
                errmsgs.append(
                    format_errmsg("unable to process input %s for %s: {0}".format(err), val, col)
                )
        if D.get("homepage") or D.get("email") or D.get("full_name"):
            if not D.get("full_name"):
                errmsgs.append(format_errmsg("organizer %s cannot be blank", "name"))
            D["order"] = len(organizer_data)
            # WARNING the header on the template says organizer
            # but it sets the database column curator, so the
            # boolean needs to be inverted
            D["curator"] = not D["curator"]
            if D["display"]:
                display_count += 1
            if D["email"]:
                try:
                    D["email"] = validate_email(D["email"])["email"]
                except EmailNotValidError as err:
                    errmsgs.append(
                        format_errmsg(
                            "unable to process input %s for email: {0}".format(err), D["email"],
                        )
                    )
                email_count += 1
            if D["homepage"]:
                if not validate_url(D["homepage"]):
                    errmsgs.append(
                        format_errmsg(
                            "invalid homepage, the string %s is not a valid URL", D["homepage"],
                        )
                    )
            if not errmsgs and D["display"] and D["email"] and not D["homepage"]:
                flash(
                    format_warning(
                        "The email address %s of organizer %s will be publicily visible.<br>%s",
                        D["email"],
                        D["full_name"],
                        "Set homepage or disable display to prevent this.",
                    ),
                    "error",
                )
            organizer_data.append(D)
    if display_count == 0:
        errmsgs.append(format_errmsg("At least one organizer or curator must be displayed."))
    if email_count == 0:
        errmsgs.append(
            format_errmsg(
                "At least one organizer or curator needs %s set to ensure that someone can maintain this listing.<br>%s",
                "email",
                "Note that the email will not be public if homepage is set or display is not checked, it is used only to identify the organizer.",
            )
        )
    # Don't try to create new_version using invalid input
    if errmsgs:
        return show_input_errors(errmsgs)

    new_version = WebSeminar(shortname, data=data, organizer_data=organizer_data)
    sanity_check_times(new_version.start_time, new_version.end_time)
    if seminar.new or new_version != seminar:
        new_version.save()
        edittype = "created" if new else "edited"
        flash("Seminar %s successfully!" % edittype)
    elif seminar.organizer_data == new_version.organizer_data:
        flash("No changes made to seminar.")
    if seminar.new or seminar.organizer_data != new_version.organizer_data:
        new_version.save_organizers()
        if not seminar.new:
            flash("Seminar organizers updated!")
    return redirect(url_for(".edit_seminar", shortname=shortname), 302)


@create.route("edit/institution/", methods=["GET", "POST"])
@email_confirmed_required
def edit_institution():
    if request.method == "POST":
        data = request.form
    else:
        data = request.args
    shortname = data.get("shortname", "")
    new = data.get("new") == "yes"
    resp, institution = can_edit_institution(shortname, new)
    if resp is not None:
        return resp
    if new:
        institution.name = data.get("name", "")
    # Don't use locks for institutions since there's only one non-admin able to edit.
    title = "Create institution" if new else "Edit institution"
    return render_template(
        "edit_institution.html",
        institution=institution,
        institution_types=institution_types,
        timezones=timezones,
        title=title,
        section="Manage",
        subsection="editinst",
    )


@create.route("save/institution/", methods=["POST"])
@email_confirmed_required
def save_institution():
    raw_data = request.form
    shortname = raw_data["shortname"]
    new = raw_data.get("new") == "yes"
    resp, institution = can_edit_institution(shortname, new)
    if resp is not None:
        return resp

    data = {}
    data["timezone"] = tz = raw_data.get("timezone", "UTC")
    tz = pytz.timezone(tz)
    errmsgs = []
    for col in db.institutions.search_cols:
        if col in data:
            continue
        try:
            val = raw_data.get(col)
            typ = db.institutions.col_type[col]
            if not val:
                data[col] = False if typ == "boolean" else None  # checkboxes
            else:
                data[col] = process_user_input(val, typ, tz=tz)
            if col == "admin":
                userdata = db.users.lookup(data[col])
                if userdata is None:
                    errmsgs.append(
                        format_errmsg("user %s does not have an account on this site", data[col])
                    )
                elif not userdata["creator"]:
                    errmsgs.append(format_errmsg("user %s has not been endorsed", data[col]))
            if col == "homepage" and data[col] and not validate_url(data[col]):
                errmsgs.append(
                    format_errmsg("invalid %s, the string %s is not a valid url", col, data[col])
                )
            if col == "access" and data[col] not in ["open", "users", "endorsed"]:
                errmsgs.append(format_errmsg("access type %s invalid", data[col]))
        except Exception as err:
            errmsgs.append(
                format_errmsg("unable to process input %s for %s: {0}".format(err), val, col)
            )
    # Don't try to create new_version using invalid input
    if errmsgs:
        return show_input_errors(errmsgs)
    new_version = WebInstitution(shortname, data=data)
    if new_version == institution:
        flash("No changes made to institution.")
    else:
        new_version.save()
        edittype = "created" if new else "edited"
        flash("Institution %s successfully!" % edittype)
    return redirect(url_for(".edit_institution", shortname=shortname), 302)


@create.route("edit/talk/<seminar_id>/<seminar_ctr>/<token>")
def edit_talk_with_token(seminar_id, seminar_ctr, token):
    # For emailing, where encoding ampersands in a mailto link is difficult
    return redirect(
        url_for(".edit_talk", seminar_id=seminar_id, seminar_ctr=seminar_ctr, token=token), 302,
    )


@create.route("edit/talk/", methods=["GET", "POST"])
def edit_talk():
    if request.method == "POST":
        data = request.form
    else:
        data = request.args
    token = data.get("token", "")
    resp, talk = can_edit_talk(data.get("seminar_id", ""), data.get("seminar_ctr", ""), token)
    if resp is not None:
        return resp
    if token:
        # Also want to override top menu
        from seminars.utils import top_menu

        menu = top_menu()
        menu[2] = (url_for("create.index"), "", "Manage")
        extras = {"top_menu": menu}
    else:
        extras = {}
    # The seminar schedule page adds in a date and times
    if data.get("date", "").strip():
        tz = pytz.timezone(talk.seminar.timezone)
        date = process_user_input(data["date"], "date", tz)
        try:
            # TODO: clean this up
            start_time = process_user_input(data.get("start_time"), "time", tz)
            end_time = process_user_input(data.get("end_time"), "time", tz)
            start_time = localize_time(datetime.datetime.combine(date, start_time), tz)
            end_time = localize_time(datetime.datetime.combine(date, end_time), tz)
        except ValueError:
            return redirect(url_for(".edit_seminar_schedule", shortname=talk.seminar_id), 302)
        talk.start_time = start_time
        talk.end_time = end_time
    # lock = get_lock(seminar_id, data.get("lock"))
    title = "Create talk" if talk.new else "Edit talk"
    return render_template(
        "edit_talk.html",
        talk=talk,
        seminar=talk.seminar,
        title=title,
        section="Manage",
        subsection="edittalk",
        institutions=institutions(),
        timezones=timezones,
        token=token,
        **extras
    )


@create.route("save/talk/", methods=["POST"])
def save_talk():
    raw_data = request.form
    token = raw_data.get("token", "")
    resp, talk = can_edit_talk(
        raw_data.get("seminar_id", ""), raw_data.get("seminar_ctr", ""), token
    )
    if resp is not None:
        return resp
    errmsgs = []

    data = {
        "seminar_id": talk.seminar_id,
        "token": talk.token,
        "display": talk.display,  # could be being edited by anonymous user
    }
    if talk.new:
        curmax = talks_max("seminar_ctr", {"seminar_id": talk.seminar_id})
        if curmax is None:
            curmax = 0
        data["seminar_ctr"] = curmax + 1
    else:
        data["seminar_ctr"] = talk.seminar_ctr
    default_tz = talk.seminar.timezone
    if not default_tz:
        default_tz = "UTC"
    data["timezone"] = tz = raw_data.get("timezone", default_tz)
    tz = pytz.timezone(tz)
    for col in db.talks.search_cols:
        if col in data:
            continue
        try:
            val = raw_data.get(col, "").strip()
            typ = db.talks.col_type[col]
            if not val:
                data[col] = False if typ == "boolean" else None  # checkboxes
            else:
                data[col] = process_user_input(val, typ, tz=tz)
            if (col.endswith("homepage") or col.endswith("link")) and data[col]:
                if not validate_url(data[col]) and not (col == "live_link" and data[col] == "see comments"):
                    errmsgs.append(
                        format_errmsg(
                            "invalid %s, the string %s is not a valid url", col, data[col],
                        )
                    )
            if col.endswith("email") and data[col]:
                try:
                    data[col] = validate_email(data[col])["email"]
                except EmailNotValidError as err:
                    errmsgs.append(
                        format_errmsg(
                            "unable to process input %s for email: {0}".format(err), data[col],
                        )
                    )
            if col == "access" and data[col] not in ["open", "users", "endorsed"]:
                errmsgs.append(format_errmsg("access type %s invalid", data[col]))
        except Exception as err:
            errmsgs.append(
                format_errmsg("Unable to process input %s for %s: {0}".format(err), val, col)
            )
    data["topics"] = clean_topics(data.get("topics"))
    data["language"] = clean_language(data.get("language"))
    # Don't try to create new_version using invalid input
    if errmsgs:
        return show_input_errors(errmsgs)
    new_version = WebTalk(talk.seminar_id, data["seminar_ctr"], data=data)
    sanity_check_times(new_version.start_time, new_version.end_time)
    if new_version == talk:
        flash("No changes made to talk.")
    else:
        new_version.save()
        edittype = "created" if talk.new else "edited"
        flash("Talk successfully %s!" % edittype)
    edit_kwds = dict(seminar_id=new_version.seminar_id, seminar_ctr=new_version.seminar_ctr)
    if token:
        edit_kwds["token"] = token
    else:
        edit_kwds.pop("token", None)
    return redirect(url_for(".edit_talk", **edit_kwds), 302)


def make_date_data(seminar, data):
    tz = seminar.tz

    def parse_date(key):
        date = data.get(key)
        if date:
            try:
                return process_user_input(date, "date", tz)
            except ValueError:
                pass

    begin = parse_date("begin")
    end = parse_date("end")
    frequency = data.get("frequency")
    try:
        frequency = int(frequency)
    except Exception:
        frequency = None
    if not frequency or frequency < 0:
        frequency = seminar.frequency
        if not frequency or frequency < 0:
            frequency = 1 if seminar.is_conference else 7
    try:
        weekday = short_weekdays.index(data.get("weekday", "")[:3])
    except ValueError:
        weekday = None
    if weekday is None:
        weekday = seminar.weekday
    shortname = seminar.shortname
    day = datetime.timedelta(days=1)
    now = datetime.datetime.now(tz=tz)
    today = now.date()
    midnight_today = now.replace(hour=0, minute=0, second=0, microsecond=0)
    if begin is None or seminar.start_time is None or seminar.end_time is None:
        future_talk = talks_lucky(
            {"seminar_id": shortname, "start_time": {"$exists": True, "$gte": midnight_today},},
            sort=["start_time"],
        )
        last_talk = talks_lucky(
            {"seminar_id": shortname, "start_time": {"$exists": True, "$lt": midnight_today},},
            sort=[("start_time", -1)],
        )

    if begin is None:
        if seminar.is_conference:
            if seminar.start_date:
                begin = seminar.start_date
            else:
                begin = today
        else:
            if weekday is not None and frequency == 7:
                begin = today
                # Will set to next weekday below
            else:
                # Try to figure out a plan from future and past talks
                if future_talk is None:
                    if last_talk is None:
                        # Give up
                        begin = today
                    else:
                        begin = last_talk.start_time.date()
                        while begin < today:
                            begin += frequency * day
                else:
                    begin = future_talk.start_time.date()
                    while begin >= today:
                        begin -= frequency * day
                    begin += frequency * day
    if not seminar.is_conference and seminar.weekday is not None:
        # Weekly meetings: take the next one
        while begin.weekday() != weekday:
            begin += day
    if end is None:
        if seminar.is_conference:
            if seminar.end_date:
                end = seminar.end_date
                schedule_len = int((end - begin) / (frequency * day)) + 1
            else:
                end = begin + 6 * day
                schedule_len = 7
        else:
            end = begin + (SCHEDULE_LEN - 1) * frequency * day
            schedule_len = SCHEDULE_LEN
    else:
        schedule_len = abs(int((end - begin) / (frequency * day))) + 1
    seminar.frequency = frequency
    data["begin"] = seminar.show_input_date(begin)
    data["end"] = seminar.show_input_date(end)
    midnight_begin = localize_time(datetime.datetime.combine(begin, datetime.time()), tz)
    midnight_end = localize_time(datetime.datetime.combine(end, datetime.time()), tz)
    # add a day since we want to allow talks on the final day
    if end < begin:
        # Only possible by user input
        frequency = -frequency
        query = {"$gte": midnight_end, "$lt": midnight_begin + day}
    else:
        query = {"$gte": midnight_begin, "$lt": midnight_end + day}
    schedule_days = [begin + i * frequency * day for i in range(schedule_len)]
    scheduled_talks = list(talks_search({"seminar_id": shortname, "start_time": query}))
    by_date = defaultdict(list)
    for T in scheduled_talks:
        by_date[adapt_datetime(T.start_time, tz).date()].append(T)
    all_dates = sorted(set(schedule_days + list(by_date)), reverse=(end < begin))
    # Fill in by_date with Nones up to the per_day value
    for date in all_dates:
        by_date[date].extend([None] * (seminar.per_day - len(by_date[date])))
    if seminar.start_time is None:
        if future_talk is not None and future_talk.start_time:
            seminar.start_time = future_talk.start_time
        elif last_talk is not None and last_talk.start_time:
            seminar.start_time = last_talk.start_time
    if seminar.end_time is None:
        if future_talk is not None and future_talk.start_time:
            seminar.end_time = future_talk.end_time
        elif last_talk is not None and last_talk.start_time:
            seminar.end_time = last_talk.end_time
    return seminar, all_dates, by_date, len(all_dates) * seminar.per_day


@create.route("edit/schedule/", methods=["GET", "POST"])
@email_confirmed_required
def edit_seminar_schedule():
    # It would be good to have a version of this that worked for a conference, but that's a project for later
    if request.method == "POST":
        data = dict(request.form)
    else:
        data = dict(request.args)
    shortname = data.get("shortname", "")
    resp, seminar = can_edit_seminar(shortname, new=False)
    if resp is not None:
        return resp
    seminar, all_dates, by_date, slots = make_date_data(seminar, data)
    title = "Edit %s schedule" % ("conference" if seminar.is_conference else "seminar")
    return render_template(
        "edit_seminar_schedule.html",
        seminar=seminar,
        all_dates=all_dates,
        by_date=by_date,
        weekdays=weekdays,
        slots=slots,
        raw_data=data,
        title=title,
        section="Manage",
        subsection="schedule",
    )


required_cols = ["date", "time", "speaker"]
optional_cols = ["speaker_affiliation", "speaker_email", "title"]


@create.route("save/schedule/", methods=["POST"])
@email_confirmed_required
def save_seminar_schedule():
    raw_data = request.form
    shortname = raw_data["shortname"]
    resp, seminar = can_edit_seminar(shortname, new=False)
    if resp is not None:
        return resp
    frequency = raw_data.get("frequency")
    try:
        frequency = int(frequency)
    except Exception:
        pass
    slots = int(raw_data["slots"])
<<<<<<< HEAD
    curmax = talks_max("seminar_ctr", {"seminar_id": shortname})
=======
    print("slots = %d" % slots)
    curmax = talks_max("seminar_ctr", {"seminar_id": shortname}, include_deleted=True)
>>>>>>> 0e075871
    if curmax is None:
        curmax = 0
    ctr = curmax + 1
    updated = 0
    warned = False
    errmsgs = []
    for i in list(range(slots)):
        seminar_ctr = raw_data.get("seminar_ctr%s" % i)
        speaker = process_user_input(raw_data.get("speaker%s" % i, ""), "text", tz=seminar.timezone)
        if not speaker:
            if not warned and any(
                raw_data.get("%s%s" % (col, i), "").strip() for col in optional_cols
            ):
                warned = True
                flash_warning("Talks are only saved if you specify a speaker")
            continue
        date = raw_data.get("date%s" % i).strip()
        if date:
            try:
                date = process_user_input(date, "date", tz=seminar.tz)
            except ValueError as err:
                errmsgs.append(
                    format_errmsg("Unable to process input %s for date: {0}".format(err), date)
                )
        else:
            date = None
        time_input = raw_data.get("time%s" % i, "").strip()
        start_time = end_time = None
        if time_input:
            try:
                time_split = time_input.split("-")
                if len(time_split) == 1:
                    raise ValueError("Must specify both start and end times")
                elif len(time_split) > 2:
                    raise ValueError("More than one hyphen")
                # TODO: clean this up
                start_time = process_user_input(time_split[0], "time", seminar.tz).time()
                end_time = process_user_input(time_split[1], "time", seminar.tz).time()
            except ValueError as err:
                errmsgs.append(
                    format_errmsg(
                        "Unable to process input %s for time: {0}".format(err), time_input,
                    )
                )
        if any(X is None for X in [start_time, end_time, date]):
            errmsgs.append(
                format_errmsg("You must give a date, start and end time for %s", speaker)
            )

        # we need to flag date and time errors now
        if errmsgs:
            return show_input_errors(errmsgs)

        if seminar_ctr:
            # existing talk
            seminar_ctr = int(seminar_ctr)
            talk = WebTalk(shortname, seminar_ctr, seminar=seminar)
        else:
            # new talk
            talk = WebTalk(shortname, seminar=seminar, editing=True)
        data = dict(talk.__dict__)
        data["speaker"] = speaker
        data["start_time"] = localize_time(datetime.datetime.combine(date, start_time), seminar.tz)
        data["end_time"] = localize_time(datetime.datetime.combine(date, end_time), seminar.tz)

        # if end_time < start_time push it to the next day
        if end_time < start_time:
            data["end_time"] += timedelta(days=int(1))
        assert data["end_time"] >= data["start_time"]

        if data["start_time"] + timedelta(hours=int(8)) < data["end_time"]:
            flash_warning("Talk for speaker %s is longer than 8 hours; if this was not intended, please check (24-hour) times.", data["speaker"])

        for col in optional_cols:
            try:
                val = raw_data.get("%s%s" % (col, i), "")
                if not val:
                    data[col] = None
                else:
                    data[col] = process_user_input(val, db.talks.col_type[col], tz=seminar.timezone)
                if col.endswith("email") and data[col]:
                    try:
                        data[col] = validate_email(data[col])["email"]
                    except EmailNotValidError as err:
                        errmsgs.append(
                            format_errmsg(
                                "unable to process input %s for email: {0}".format(err), data[col],
                            )
                        )
            except Exception as err:
                errmsgs.append(
                    format_errmsg("Unable to process input %s for %s: {0}".format(err), val, col)
                )

        # Don't try to create new_version using invalid input
        if errmsgs:
            return show_input_errors(errmsgs)
        if seminar_ctr:
            new_version = WebTalk(talk.seminar_id, data["seminar_ctr"], data=data)
            if new_version != talk:
                updated += 1
                new_version.save()
        else:
            data["seminar_ctr"] = ctr
            ctr += 1
            new_version = WebTalk(talk.seminar_id, ctr, data=data)
            new_version.save()

    if raw_data.get("detailctr"):
        return redirect(
            url_for(
                ".edit_talk", seminar_id=shortname, seminar_ctr=int(raw_data.get("detailctr")),
            ),
            302,
        )
    else:
        flash("%s talks updated, %s talks created" % (updated, ctr - curmax - 1))
        if warned:
            return redirect(url_for(".edit_seminar_schedule", **raw_data), 302)
        else:
            return redirect(
                url_for(
                    ".edit_seminar_schedule",
                    shortname=shortname,
                    begin=raw_data.get("begin"),
                    end=raw_data.get("end"),
                    frequency=raw_data.get("frequency"),
                    weekday=raw_data.get("weekday"),
                ),
                302,
            )<|MERGE_RESOLUTION|>--- conflicted
+++ resolved
@@ -359,12 +359,8 @@
             if not val:
                 data[col] = False if typ == "boolean" else None  # checkboxes
             else:
-<<<<<<< HEAD
                 typ = "time" if col.endswith("_time") else db.seminars.col_type[col]
                 data[col] = process_user_input(val, typ, tz=tz)
-=======
-                data[col] = process_user_input(val, replace(typ), tz=tz)
->>>>>>> 0e075871
             if col.endswith("link") and data[col]:
                 # allow "see comments" in live link
                 if not validate_url(data[col]) and not (col == "live_link" and data[col] == "see comments"):
@@ -867,12 +863,7 @@
     except Exception:
         pass
     slots = int(raw_data["slots"])
-<<<<<<< HEAD
     curmax = talks_max("seminar_ctr", {"seminar_id": shortname})
-=======
-    print("slots = %d" % slots)
-    curmax = talks_max("seminar_ctr", {"seminar_id": shortname}, include_deleted=True)
->>>>>>> 0e075871
     if curmax is None:
         curmax = 0
     ctr = curmax + 1
