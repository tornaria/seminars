# -*- coding: utf-8 -*-
from flask import render_template, request, redirect, url_for, flash
from flask_login import current_user
from seminars.users.main import email_confirmed_required
from seminars import db
from seminars.create import create
from seminars.utils import (
    adapt_datetime,
    clean_topics,
    flash_warnmsg,
    format_errmsg,
    format_input_errmsg,
    localize_time,
    process_user_input,
    sanity_check_times,
    short_weekdays,
    show_input_errors,
    timezones,
    weekdays,
    midnight,
    daytime_minutes,
    daytimes_early,
    daytimes_long,
    date_and_daytimes_to_times,
    maxlength,
    similar_urls,
    format_warning,
)
from seminars.seminar import (
    WebSeminar,
    can_edit_seminar,
    seminars_lookup,
    seminars_search,
)
from seminars.talk import (
    WebTalk,
    can_edit_talk,
    talks_lookup,
    talks_lucky,
    talks_max,
    talks_search,
)
from seminars.institution import (
    WebInstitution,
    can_edit_institution,
    clean_institutions,
    institution_known,
    institution_types,
    institutions,
)
from seminars.language import languages
from seminars.lock import get_lock
from seminars.users.pwdmanager import ilike_query, ilike_escape, userdb
from lmfdb.utils import flash_error
from lmfdb.backend.utils import IdentifierWrapper
from psycopg2.sql import SQL
from datetime import datetime, timedelta
from math import ceil
from dateutil.parser import parse as parse_time
import pytz

SCHEDULE_LEN = 15  # Number of weeks to show in edit_seminar_schedule


@create.route("manage/")
@email_confirmed_required
def index():
    # TODO: use a join for the following query
    seminars = {}
    conferences = {}
    deleted_seminars = []
    deleted_talks = []

    def key(elt):
        role_key = {"organizer": 0, "curator": 1, "creator": 3}
        return (role_key[elt[1]], elt[0].name)

    for rec in db.seminar_organizers.search({"email": ilike_query(current_user.email)}, ["seminar_id", "curator"]):
        seminar_id = rec["seminar_id"]
        role = "curator" if rec["curator"] else "organizer"
        # don't waste time loading deleted talks
        if not seminars_lookup(seminar_id, projection="shortname", objects=False):
            continue
        seminar = WebSeminar(seminar_id)
        pair = (seminar, role)
        if seminar.is_conference:
            conferences[seminar_id] = pair
        else:
            seminars[seminar_id] = pair
    role = "creator"
    for seminar_id in seminars_search({"owner": ilike_query(current_user.email)}, "shortname", include_deleted=True):
        if seminar_id not in seminars and seminar_id not in conferences:
            seminar = WebSeminar(seminar_id, deleted=True)  # allow deleted
            pair = (seminar, role)
            if seminar.deleted:
                deleted_seminars.append(seminar)
            elif seminar.is_conference:
                conferences[seminar_id] = pair
            else:
                seminars[seminar_id] = pair
    seminars = sorted(seminars.values(), key=key)
    conferences = sorted(conferences.values(), key=key)
    deleted_seminars.sort(key=lambda sem: sem.name)
    for seminar_id, seminar_ctr in db._execute(
        # ~~* is case insensitive amtch
        SQL(
            """
SELECT DISTINCT ON ({Ttalks}.{Cseminar_id}, {Ttalks}.{Cseminar_ctr}) {Ttalks}.{Cseminar_id}, {Ttalks}.{Cseminar_ctr}
FROM {Ttalks} INNER JOIN {Tsems} ON {Ttalks}.{Cseminar_id} = {Tsems}.{Csname} INNER JOIN {Torgs} ON {Ttalks}.{Cseminar_id} = {Torgs}.{Cseminar_id}
WHERE ({Tsems}.{Cowner} ~~* %s OR {Torgs}.{Cemail} ~~* %s) AND {Ttalks}.{Cdel} = %s AND {Tsems}.{Cdel} = %s
            """
        ).format(
            Ttalks=IdentifierWrapper("talks"),
            Tsems=IdentifierWrapper("seminars"),
            Torgs=IdentifierWrapper("seminar_organizers"),
            Cseminar_id=IdentifierWrapper("seminar_id"),
            Cseminar_ctr=IdentifierWrapper("seminar_ctr"),
            Csname=IdentifierWrapper("shortname"),
            Cowner=IdentifierWrapper("owner"),
            Cemail=IdentifierWrapper("email"),
            Cdel=IdentifierWrapper("deleted"),
        ),
        [ilike_escape(current_user.email), ilike_escape(current_user.email), True, False],
    ):
        talk = WebTalk(seminar_id, seminar_ctr, deleted=True)
        deleted_talks.append(talk)
    deleted_talks.sort(key=lambda talk: (talk.seminar.name, talk.start_time))

    manage = "Manage" if current_user.is_organizer else "Create"
    return render_template(
        "create_index.html",
        seminars=seminars,
        conferences=conferences,
        deleted_seminars=deleted_seminars,
        deleted_talks=deleted_talks,
        institution_known=institution_known,
        institutions=institutions(),
        maxlength=maxlength,
        section=manage,
        subsection="home",
        title=manage,
        user_is_creator=current_user.is_creator,
    )


@create.route("edit/seminar/", methods=["GET", "POST"])
@email_confirmed_required
def edit_seminar():
    if request.method == "POST":
        data = request.form
    else:
        data = request.args
    shortname = data.get("shortname", "")
    new = data.get("new") == "yes"
    notsimilar = data.get("similar") == "no"
    resp, seminar = can_edit_seminar(shortname, new)
    if resp is not None:
        return resp
    title = "Create series" if new else "Edit series"
    manage = "Manage" if current_user.is_organizer else "Create"
    if new:
        errmsgs = []
        seminar.name = data.get("name", "")
        if not seminar.name:
            errmsgs.append("Series name is required.")
        elif len(seminar.name) < 3:
            errmsgs.append(format_errmsg("Series name %s is too short; at least three characters are required.", seminar.name))
        if errmsgs:
            return show_input_errors(errmsgs)
        seminar.is_conference = process_user_input(data.get("is_conference"), "is_conference", "boolean", False)
        seminar.institutions = clean_institutions(data.get("institutions"))
        if seminar.institutions:
            seminar.timezone = db.institutions.lookup(seminar.institutions[0], "timezone")
        if not notsimilar:
            query = {'is_conference': seminar.is_conference, 'name': {"$ilike": '%' + seminar.name + '%'}}
            similar = [s for s in seminars_search(query)]
            # When checking for similar series, don't require an exact match on institutions
            # match anything with institutions not set or with an institution in common
            if seminar.institutions:
                similar = [s for s in similar if not s.institutions or set(seminar.institutions).intersection(set(s.institutions))]
            if similar:
                return render_template(
                    "show_similar_seminars.html",
                    newseminar=seminar,
                    title=title,
                    section=manage,
                    subsection="home",
                    similar=similar,
                )

    lock = get_lock(shortname, data.get("lock"))
    return render_template(
        "edit_seminar.html",
        seminar=seminar,
        title=title,
        section=manage,
        subsection="editsem",
        institutions=institutions(),
        short_weekdays=short_weekdays,
        timezones=timezones,
        maxlength=maxlength,
        lock=lock,
    )


@create.route("delete/seminar/<shortname>", methods=["GET", "POST"])
@email_confirmed_required
def delete_seminar(shortname):
    try:
        seminar = WebSeminar(shortname, deleted=True)
    except ValueError as err:
        flash_error(str(err))
        return redirect(url_for(".index"), 302)
    manage = "Manage" if current_user.is_organizer else "Create"
    lock = get_lock(shortname, request.args.get("lock"))

    def failure():
        return render_template(
            "edit_seminar.html",
            seminar=seminar,
            title="Edit series",
            section=manage,
            subsection="editsem",
            institutions=institutions(),
            weekdays=weekdays,
            timezones=timezones,
            maxlength=maxlength,
            lock=lock,
        )

    if not seminar or not seminar.user_can_delete():
        flash_error("Only the owner of the series can delete it.")
        return failure()

    raw_data = request.form if request.method == "POST" else {}
    if seminar.deleted:
        if raw_data.get("submit") == "revive":
            return redirect(url_for(".revive_seminar", shortname=shortname), 302)
        if raw_data.get("submit") == "permdelete":
            return redirect(url_for(".permdelete_seminar", shortname=shortname), 302)
    else:
        if raw_data.get("submit") == "cancel":
            return redirect(url_for(".edit_seminar", shortname=shortname), 302)
        if raw_data.get("submit") == "delete":
            if seminar.delete():
                flash("%s %s deleted." % (seminar.series_type, shortname))
            else:
                flash_error("You do not have permission to delete the %s %s."% (seminar.series_type, seminar.name))
                return failure()
        if raw_data.get("submit") == "permdelete":
            return redirect(url_for(".permdelete_seminar", shortname=shortname), 302)
    if seminar.deleted:
        talks = list(talks_search({"seminar_id": shortname, "deleted_with_seminar": True}, sort=["start_time"], include_deleted=True))
    else:
        talks = list(talks_search({"seminar_id": shortname}, sort=["start_time"]))

    return render_template(
        "deleted_seminar.html",
        shortname=shortname,
        seminar=seminar,
        talks=talks,
        title="Delete series",
        section="Manage",
    )


@create.route("deleted/seminar/<shortname>")
@email_confirmed_required
def deleted_seminar(shortname):
    try:
        seminar = WebSeminar(shortname, deleted=True)
    except ValueError as err:
        flash_error(str(err))
        return redirect(url_for(".index"), 302)
    return render_template("deleted_seminar.html", seminar=seminar, title="Deleted")


@create.route("revive/seminar/<shortname>")
@email_confirmed_required
def revive_seminar(shortname):
    seminar = seminars_lookup(shortname, include_deleted=True)

    if seminar is None:
        flash_error("Series %s does not exist (it may have been deleted permanently).", shortname)
        return redirect(url_for(".index"), 302)
    if not current_user.is_subject_admin(seminar) and seminar.owner != current_user:
        flash_error("You do not have permission to revive %s %s.", seminar.series_type, shortname)
        return redirect(url_for(".index"), 302)
    if not seminar.deleted:
        flash_error("%s %s does not need to be revived, it is not marked as deleted.", seminar.series_type.capitalize(), shortname)
    else:
        db.seminars.update({"shortname": shortname}, {"deleted": False})
        db.talks.update({"seminar_id": shortname, "deleted_with_seminar":True}, {"deleted": False})
        flash(
            "%s %s revived.  Note that any users who were subscribed no longer are."
            % (seminar.series_type, shortname)
        )
    return redirect(url_for(".edit_seminar", shortname=shortname), 302)


@create.route("permdelete/seminar/<shortname>")
@email_confirmed_required
def permdelete_seminar(shortname):
    seminar = seminars_lookup(shortname, include_deleted=True)

    if seminar is None:
        flash_error("%s %s not found (it may have already been permanently deleted).", seminar.series_type.capitalize(), shortname)
        return redirect(url_for(".index"), 302)
    if not current_user.is_subject_admin(seminar) and seminar.owner != current_user:
        flash_error("Only the owner of the %s %s can permanently delete it.", seminar.series_type, shortname)
        return redirect(url_for(".index"), 302)
    db.seminars.delete({"shortname": shortname})
    db.seminar_organizers.delete({"seminar_id": shortname})
    db.talks.delete({"seminar_id": shortname})
    flash("%s %s deleted." % (seminar.series_type, shortname))
    return redirect(url_for(".index"), 302)


@create.route("delete/talk/<seminar_id>/<int:seminar_ctr>", methods=["GET", "POST"])
@email_confirmed_required
def delete_talk(seminar_id, seminar_ctr):
    try:
        talk = WebTalk(seminar_id, seminar_ctr, deleted=True)
    except ValueError as err:
        flash_error(str(err))
        return redirect(url_for(".edit_seminar_schedule", shortname=seminar_id), 302)

    def failure():
        return render_template(
            "edit_talk.html",
            talk=talk,
            seminar=talk.seminar,
            title="Edit talk",
            section="Manage",
            subsection="edittalk",
            institutions=institutions(),
            timezones=timezones,
            maxlength=maxlength,
        )

    if not talk.user_can_delete():
        flash_error("Only the organizers of a series can delete talks in it.")
        return failure()

    raw_data = request.form if request.method == "POST" else {}

    if talk.deleted:
        if raw_data.get("submit") == "revive":
            return redirect(url_for(".revive_talk", seminar_id=seminar_id, seminar_ctr=seminar_ctr), 302)
        if raw_data.get("submit") == "permdelete":
            return redirect(url_for(".permdelete_talk", seminar_id=seminar_id, seminar_ctr=seminar_ctr), 302)
    else:
        if raw_data.get("submit") == "cancel":
            return redirect(url_for(".edit_talk", seminar_id=seminar_id, seminar_ctr=seminar_ctr), 302)
        if raw_data.get("submit") == "delete":
            if talk.delete():
                flash("Talk deleted.")
            else:
                flash_error("You do not have permission to delete this talk.")
                return failure()
        if raw_data.get("submit") == "permdelete":
            return redirect(url_for(".permdelete_talk", seminar_id=seminar_id, seminar_ctr=seminar_ctr), 302)

    return render_template(
        "deleted_talk.html",
        seminar_id=seminar_id,
        seminar_ctr=seminar_ctr,
        seminar=talk.seminar,
        talk=talk,
        title="Delete talk",
        section="Manage",
    )


@create.route("revive/talk/<seminar_id>/<int:seminar_ctr>")
@email_confirmed_required
def revive_talk(seminar_id, seminar_ctr):
    talk = talks_lookup(seminar_id, seminar_ctr, include_deleted=True)

    if talk is None:
        flash_error("Talk %s/%s does not exist (perhaps it was permanently deleted).", seminar_id, seminar_ctr)
        return redirect(url_for(".edit_seminar_schedule", shortname=seminar_id), 302)
    if not talk.user_can_delete():
        flash_error("You do not have permission to revive this talk.")
        return redirect(url_for(".index"), 302)
    if not talk.deleted:
        flash_error("Talk %s/%s does not need to be revived; it is not marked as deleted.", seminar_id, seminar_ctr)
        return redirect(url_for(".edit_talk", seminar_id=seminar_id, seminar_ctr=seminar_ctr), 302)
    else:
        db.talks.update({"seminar_id": seminar_id, "seminar_ctr": seminar_ctr}, {"deleted": False})
        flash("Talk revived.  Note that any users who were subscribed no longer are.")
        return redirect(url_for(".edit_talk", seminar_id=seminar_id, seminar_ctr=seminar_ctr), 302)


@create.route("permdelete/talk/<seminar_id>/<int:seminar_ctr>")
@email_confirmed_required
def permdelete_talk(seminar_id, seminar_ctr):
    talk = talks_lookup(seminar_id, seminar_ctr, include_deleted=True)

    if talk is None:
        flash_error("Talk %s/%s does not exist (perhaps it was permanently deleted).", seminar_id, seminar_ctr)
        return redirect(url_for(".edit_seminar_schedule", shortname=seminar_id), 302)
    if not talk.user_can_delete():
        flash_error("You do not have permission to permanently delete this talk.")
        return redirect(url_for(".index"), 302)
    if not talk.deleted:
        flash_error("You must delete talk %s/%s first.", seminar_id, seminar_ctr)
        return redirect(url_for(".edit_talk", seminar_id=seminar_id, seminar_ctr=seminar_ctr), 302)
    else:
        db.talks.delete({"seminar_id": seminar_id, "seminar_ctr": seminar_ctr})
        flash("Talk %s/%s has been permanently deleted." % (seminar_id, seminar_ctr))
        return redirect(url_for(".edit_seminar_schedule", shortname=seminar_id), 302)


@create.route("save/seminar/", methods=["POST"])
@email_confirmed_required
def save_seminar():
    raw_data = request.form
    shortname = raw_data["shortname"]
    new = raw_data.get("new") == "yes"
    resp, seminar = can_edit_seminar(shortname, new)
    if resp is not None:
        return resp
    if raw_data.get("submit") == "cancel":
        if new:
            return redirect(url_for(".index"), 302)
        flash("Changes discarded")
        return redirect(url_for(".edit_seminar", shortname=shortname), 302)
    if raw_data.get("submit") == "delete":
        return redirect(url_for(".delete_seminar", shortname=shortname), 302)

    errmsgs = []
    if seminar.new:
        data = {
            "shortname": shortname,
            "display": current_user.is_creator,
            "owner": current_user.email,
        }
    else:
        data = {
            "shortname": shortname,
            "display": seminar.display,
            "owner": seminar.owner,
        }
    # Have to get time zone first
    data["timezone"] = tz = raw_data.get("timezone")
    tz = pytz.timezone(tz)
    for col in db.seminars.search_cols:
        if col in data:
            continue
        typ = db.seminars.col_type[col]
        ### Hack to be removed ###
        if col.endswith("time") and typ == "timestamp with time zone":
            typ = "time"
        try:
            val = raw_data.get(col, "")
            data[col] = None  # make sure col is present even if process_user_input fails
            data[col] = process_user_input(val, col, typ, tz)
        except Exception as err:  # should only be ValueError's but let's be cautious
            errmsgs.append(format_input_errmsg(err, val, col))
    if not data["name"]:
        errmsgs.append("The name cannot be blank.")
    elif len(data["name"]) < 3:
        errmsgs.append("Name too short; at least three characters are required.")
    if data["is_conference"] and data["start_date"] and data["end_date"] and data["end_date"] < data["start_date"]:
        errmsgs.append("End date cannot precede start date.")
    if data["per_day"] is not None and data["per_day"] < 1:
        errmsgs.append(format_input_errmsg("integer must be positive", data["per_day"], "per_day"))
    if data["is_conference"] and (not data["start_date"] or not data["end_date"]):
        errmsgs.append("Please specify the start and end dates of your conference (you can change these later if needed).")

    if data["is_conference"] and not data["per_day"]:
        errmsgs.append("Please specify the typical number of talks per day of your conference (a rough guess is fine).")

    data["institutions"] = clean_institutions(data.get("institutions"))
    data["topics"] = clean_topics(data.get("topics"))
    if not data["topics"]:
        errmsgs.append(format_errmsg("Please select at least one topic."))
    if not data["topics"]:
        errmsgs.append("Please select at least one topic.")
    data["language"] = languages.clean(data.get("language"))
    if not data["timezone"] and data["institutions"]:
        # Set time zone from institution
        data["timezone"] = WebInstitution(data["institutions"][0]).timezone
    data["weekdays"] = []
    data["time_slots"] = []
    if data["frequency"]:
        for i in range(maxlength["time_slots"]):
            weekday = daytimes = None
            try:
                col = "weekday" + str(i)
                val = raw_data.get(col, "")
                weekday = process_user_input(val, col, "weekday_number", tz)
                col = "time_slot" + str(i)
                val = raw_data.get(col, "")
                daytimes = process_user_input(val, col, "daytimes", tz)
            except Exception as err:  # should only be ValueError's but let's be cautious
                errmsgs.append(format_input_errmsg(err, val, col))
            if weekday is not None and daytimes is not None:
                data["weekdays"].append(weekday)
                data["time_slots"].append(daytimes)
                if daytimes_early(daytimes):
<<<<<<< HEAD
                    flash_warning(
                        "Time slot %s includes early AM hours; please correct if this is not intended (use 24-hour time format).",
                        daytimes,
                    )
                elif daytimes_long(daytimes):
                    flash_warning(
                        "Time slot %s is longer than 8 hours; please correct if this is not intended.",
=======
                    flash_warnmsg(
                        "Time slot %s includes early AM hours, please correct if this is not intended (use 24-hour time format).",
                        daytimes,
                    )
                elif daytimes_long(daytimes):
                    flash_warnmsg(
                        "Time slot %s is longer than 8 hours, please correct if this is not intended.",
>>>>>>> c65f24e3
                        daytimes,
                )
        if not data["weekdays"]:
            errmsgs.append('You must specify at least one time slot (or set periodicty to "no fixed schedule").')
        if len(data["weekdays"]) > 1:
            x = sorted(
                list(zip(data["weekdays"], data["time_slots"])),
                key=lambda t: t[0] * 24 * 60 + daytime_minutes(t[1].split("-")[0]),
            )
            data["weekdays"], data["time_slots"] = [t[0] for t in x], [t[1] for t in x]
    else:
        data["weekdays"] = []
        data["time_slots"] = []
    organizers = []
    contact_count = 0
    for i in range(10):
        D = {"seminar_id": seminar.shortname}
        for col in db.seminar_organizers.search_cols:
            if col in D:
                continue
            name = "org_%s%s" % (col, i)
            typ = db.seminar_organizers.col_type[col]
            try:
                val = raw_data.get(name, "")
                D[col] = None  # make sure col is present even if process_user_input fails
                D[col] = process_user_input(val, col, typ, tz)
            except Exception as err:  # should only be ValueError's but let's be cautious
                errmsgs.append(format_input_errmsg(err, val, col))
        if D["homepage"] or D["email"] or D["name"]:
            if not D["name"]:
                errmsgs.append(format_errmsg("Organizer name cannot be left blank."))
            D["order"] = len(organizers)
            # WARNING the header on the template says organizer
            # but it sets the database column curator, so the
            # boolean needs to be inverted
            D["curator"] = not D["curator"]
            if not errmsgs and D["display"] and D["email"] and not D["homepage"]:
                flash_warnmsg(
                    "The email address %s of organizer %s will be publicly visible.<br>%s",
                    D["email"],
                    D["name"],
                    "Set homepage or disable display to prevent this.",
                )
            if D["email"]:
                r = db.users.lookup(D["email"])
                if r and r["email_confirmed"]:
                    if D["name"] != r["name"]:
                        flash_warnmsg(
                            format_warning(
                                "Organizer name %s does not match the name %s of the account with email address %s.<br>Please verify that you have spelled the name correctly.",
                                D["name"],
                                r["name"],
                                D["email"],
                            )
                        )
                    if D["homepage"] and r["homepage"] and not similar_urls(D["homepage"], r["homepage"]):
                        flash_warnmsg(
                            "The homepage %s does not match the homepage %s of the account with email address %s, please correct if unintended.",
                            D["homepage"],
                            r["homepage"],
                            D["email"],
                        )
                    if D["display"]:
                        contact_count += 1
            organizers.append(D)
    if contact_count == 0:
        errmsgs.append(
            format_errmsg(
                "There must be at least one displayed organizer or curator with a %s so that there is a contact for this listing.<br>%s<br>%s",
                "confirmed email",
                "This email address will not be visible if homepage is set or display is not checked; it is used only to identify the organizer's account.",
                "If none of the organizers has a confirmed account, add yourself and leave the organizer box unchecked.",
            )
        )
    # Don't try to create new_version using invalid input
    if errmsgs:
        return show_input_errors(errmsgs)
    else:  # to make it obvious that these two statements should be together
        new_version = WebSeminar(shortname, data=data, organizers=organizers)

    # Warnings
    if not data["topics"]:
        flash_warnmsg(
            "This series has no topics selected; set topics for the series here, or set topics for each new talk individually."
        )
    if seminar.new or new_version != seminar:
        new_version.save()
        edittype = "created" if new else "edited"
        flash("Series %s successfully!  Now visit the Edit schedule tab to add talks." % edittype)
    elif seminar.organizers == new_version.organizers:
        flash("No changes made to series.")
    if seminar.new or seminar.organizers != new_version.organizers:
        new_version.save_organizers()
        if not seminar.new:
            flash("Series organizers updated!")
    return redirect(url_for(".edit_seminar", shortname=shortname), 302)


@create.route("edit/institution/", methods=["GET", "POST"])
@email_confirmed_required
def edit_institution():
    if request.method == "POST":
        data = request.form
    else:
        data = request.args
    shortname = data.get("shortname", "")
    if data.get("cancel") == "yes":
        flash("Changes discarded.")
    new = data.get("new") == "yes"
    notsimilar = data.get("similar") == "no"
    name = data.get("name", "")
    resp, institution = can_edit_institution(shortname, name, new)
    if resp is not None:
        return resp
    manage = "Manage" if current_user.is_organizer else "Create"
    title = "Create institution" if new else "Edit institution"
    if new:
        errmsgs = []
        institution.name = data.get("name", "")
        if not institution.name:
            errmsgs.append("Institution name is required.")
        elif len(institution.name) < 3:
            errmsgs.append(format_errmsg("Institution name %s is too short; at least three characters are required.", institution.name))
        if errmsgs:
            return show_input_errors(errmsgs)
        if not notsimilar:
            query = {'name': {"$ilike": '%' + institution.name + '%'}}
            similar = institutions(query)
            if similar:
                return render_template(
                    "show_similar_institutions.html",
                    newinstitution=institution,
                    title=title,
                    section=manage,
                    subsection="home",
                    similar=similar,
                )

    # Don't use locks for institutions since there's only one non-admin able to edit.
    return render_template(
        "edit_institution.html",
        institution=institution,
        institution_types=institution_types,
        timezones=timezones,
        title=title,
        section="Manage",
        subsection="editinst",
        maxlength=maxlength,
    )


@create.route("save/institution/", methods=["POST"])
@email_confirmed_required
def save_institution():
    raw_data = request.form
    shortname = raw_data["shortname"]
    new = raw_data.get("new") == "yes"
    name = raw_data.get("name", "")
    resp, institution = can_edit_institution(shortname, name, new)
    if resp is not None:
        return resp
    if raw_data.get("submit") == "cancel":
        if new:
            return redirect(url_for("list_institutions"), 302)
        flash("Changes discarded")
        return redirect(url_for(".edit_institution", shortname=shortname), 302)

    data = {}
    data["timezone"] = tz = raw_data.get("timezone", "UTC")
    tz = pytz.timezone(tz)
    errmsgs = []
    for col in db.institutions.search_cols:
        if col in data:
            continue
        typ = db.institutions.col_type[col]
        try:
            val = raw_data.get(col, "")
            data[col] = None  # make sure col is present even if process_user_input fails
            data[col] = process_user_input(val, col, typ, tz)
            if col == "admin":
                userdata = userdb.lookup(data[col])
                if userdata is None:
                    if not data[col]:
                        errmsgs.append("You must specify the email address of the maintainer.")
                        continue
                    else:
                        errmsgs.append(format_errmsg("User %s does not have an account on this site.", data[col]))
                        continue
                elif not userdata["creator"]:
                    errmsgs.append(format_errmsg("User %s has not been endorsed.", data[col]))
                    continue
                if not userdata["homepage"]:
                    if current_user.email == userdata["email"]:
                        flash_warnmsg("Your email address will become public if you do not set your homepage in your user profile.")
                    else:
                        flash_warnmsg(
                            "The email address %s of maintainer %s will be publicly visible.<br>%s",
                            userdata["email"],
                            userdata["name"],
                            "The homepage on the maintainer's user account should be set prevent this.",
                        )
        except Exception as err:  # should only be ValueError's but let's be cautious
            errmsgs.append(format_input_errmsg(err, val, col))
    if not data["name"]:
        errmsgs.append("Institution name cannot be blank.")
    elif len(data["name"]) < 3:
        errmsgs.append(format_errmsg("Institution name %s is too short; at least three characters are required.", institution.name))
    if not errmsgs and not data["homepage"]:
        errmsgs.append("Institution homepage cannot be blank.")
    if new and db.institutions.count({'name':data["name"]}):
        errmsgs.append(format_errmsg("An institution named %s already exists.  Please add disambiguating information to the name.", data["name"]))
    if not new and data["name"] != institution.name and db.institutions.count({'name':data["name"]}):
        errmsgs.append(format_errmsg("Unable to change institution name to %s: there is another institution with the same name.", data["name"]))
    # Don't try to create new_version using invalid input
    if errmsgs:
        return show_input_errors(errmsgs)
    new_version = WebInstitution(shortname, data=data)
    if new_version == institution:
        flash("No changes made to institution.")
    else:
        new_version.save()
        edittype = "created" if new else "edited"
        flash("Institution %s successfully!" % edittype)
    return redirect(url_for(".edit_institution", shortname=shortname), 302)


@create.route("edit/talk/<seminar_id>/<seminar_ctr>/<token>")
def edit_talk_with_token(seminar_id, seminar_ctr, token):
    # For emailing, where encoding ampersands in a mailto link is difficult
    return redirect(url_for(".edit_talk", seminar_id=seminar_id, seminar_ctr=seminar_ctr, token=token), 302,)


@create.route("edit/talk/", methods=["GET", "POST"])
def edit_talk():
    if request.method == "POST":
        data = request.form
    else:
        data = request.args
    token = data.get("token", "")
    resp, talk = can_edit_talk(data.get("seminar_id", ""), data.get("seminar_ctr", ""), token)
    if resp is not None:
        return resp
    if token:
        # Also want to override top menu
        from seminars.utils import top_menu

        menu = top_menu()
        menu[2] = (url_for("create.index"), "", "Manage")
        extras = {"top_menu": menu}
    else:
        extras = {}
    # The seminar schedule page adds in a date and times
    if data.get("date", "").strip():
        tz = talk.seminar.tz
        date = process_user_input(data["date"], "date", "date", tz)
        try:
            # TODO: clean this up
            start_time = process_user_input(data.get("start_time"), "start_time", "time", tz)
            end_time = process_user_input(data.get("end_time"), "end_time", "time", tz)
            start_time = localize_time(datetime.combine(date, start_time), tz)
            end_time = localize_time(datetime.combine(date, end_time), tz)
        except ValueError:
            return redirect(url_for(".edit_seminar_schedule", shortname=talk.seminar_id), 302)
        talk.start_time = start_time
        talk.end_time = end_time
    # lock = get_lock(seminar_id, data.get("lock"))
    title = "Create talk" if talk.new else "Edit talk"
    return render_template(
        "edit_talk.html",
        talk=talk,
        seminar=talk.seminar,
        title=title,
        section="Manage",
        subsection="edittalk",
        institutions=institutions(),
        timezones=timezones,
        maxlength=maxlength,
        token=token,
        **extras
    )


@create.route("save/talk/", methods=["POST"])
def save_talk():
    raw_data = request.form
    token = raw_data.get("token", "")
    resp, talk = can_edit_talk(raw_data.get("seminar_id", ""), raw_data.get("seminar_ctr", ""), token)
    if resp is not None:
        return resp
    if raw_data.get("submit") == "cancel":
        flash("Changes discarded")
        return redirect(url_for(".edit_talk", seminar_id=talk.seminar_id, seminar_ctr=talk.seminar_ctr), 302)
    if raw_data.get("submit") == "delete":
        return redirect(url_for(".delete_talk", seminar_id=talk.seminar_id, seminar_ctr=talk.seminar_ctr), 302)

    errmsgs = []
    data = {
        "seminar_id": talk.seminar_id,
        "token": talk.token,
        "display": talk.display,  # could be being edited by anonymous user
    }
    if talk.new:
        curmax = talks_max("seminar_ctr", {"seminar_id": talk.seminar_id}, include_deleted=True)
        if curmax is None:
            curmax = 0
        data["seminar_ctr"] = curmax + 1
    else:
        data["seminar_ctr"] = talk.seminar_ctr
    default_tz = talk.seminar.timezone
    if not default_tz:
        default_tz = "UTC"
    data["timezone"] = tz = raw_data.get("timezone", default_tz)
    tz = pytz.timezone(tz)
    for col in db.talks.search_cols:
        if col in data:
            continue
        typ = db.talks.col_type[col]
        try:
            val = raw_data.get(col, "")
            data[col] = None  # make sure col is present even if process_user_input fails
            data[col] = process_user_input(val, col, typ, tz)
            if col == "access" and data[col] not in ["open", "users", "endorsed"]:
                errmsgs.append(format_errmsg("Access type %s invalid", data[col]))
        except Exception as err:  # should only be ValueError's but let's be cautious
            errmsgs.append(format_input_errmsg(err, val, col))
    if not data["speaker"]:
        errmsgs.append("Speaker name cannot be blank -- use TBA if speaker not chosen.")
    if data["start_time"] is None or data["end_time"] is None:
        errmsgs.append("Talks must have both a start and end time.")
    if data["title"].upper() == "TBA":
        data["title"] = ""
        flash_warnmsg("TBA title left blank (it will appear as TBA)")
    data["topics"] = clean_topics(data.get("topics"))
    if not data["topics"]:
        errmsgs.append("Please select at least one topic.")
    data["language"] = languages.clean(data.get("language"))

    # Don't try to create new_version using invalid input
    if errmsgs:
        return show_input_errors(errmsgs)
    else:  # to make it obvious that these two statements should be together
        new_version = WebTalk(talk.seminar_id, data=data)

    # Warnings
    sanity_check_times(new_version.start_time, new_version.end_time)
    if "zoom" in data["video_link"] and not "rec" in data["video_link"]:
        flash_warnmsg(
            "Recorded video link should not be used for Zoom meeting links; be sure to use Livestream link for meeting links."
        )
    if not data["topics"]:
        flash_warnmsg(
            "This talk has no topics, so it will be visible only to users disabling their topics filter."
        )
    if new_version == talk:
        flash("No changes made to talk.")
    else:
        new_version.save()
        edittype = "created" if talk.new else "edited"
        flash("Talk successfully %s!" % edittype)
    edit_kwds = dict(seminar_id=new_version.seminar_id, seminar_ctr=new_version.seminar_ctr)
    if token:
        edit_kwds["token"] = token
    else:
        edit_kwds.pop("token", None)
    return redirect(url_for(".edit_talk", **edit_kwds), 302)


def layout_schedule(seminar, data):
    """ Returns a list of schedule slots in specified date range (date, daytime-interval, talk)
        where talk is a WebTalk or none.  Picks default dates if none specified
    """
    tz = seminar.tz

    def parse_date(key):
        date = data.get(key)
        if date:
            try:
                return process_user_input(date, "date", "date", tz)
            except ValueError:
                flash_warnmsg ("Invalid date %s ignored; please use a format like mmm dd, yyyy or dd-mmm-yyyy or mm/dd/yyyy", date)

    def slot_start_time(s):
        # put slots with no time specified at the end of the day
        return date_and_daytimes_to_times(parse_time(s[0]), s[1] if s[1] else "23:59-23:59", tz)[0]

    begin = parse_date("begin")
    end = parse_date("end")
    shortname = seminar.shortname
    now = datetime.now(tz=tz)
    today = now.date()
    day = timedelta(days=1)
    if seminar.is_conference and (seminar.start_date is None or seminar.end_date is None):
        flash_warnmsg ("You have not specified the start and end dates of your conference (we chose a date range to layout your schedule).")
    if seminar.is_conference and not seminar.per_day:
        seminar.per_day = 4
    begin = seminar.start_date if begin is None and seminar.is_conference else begin
    begin = today if begin is None else begin
    end = seminar.end_date if end is None and seminar.is_conference else end
    if end is None:
        if seminar.is_conference:
            end = begin + day * ceil(SCHEDULE_LEN / seminar.per_day)
        else:
            if seminar.frequency:
                end = begin + day * ceil(SCHEDULE_LEN * seminar.frequency / len(seminar.time_slots))
            else:
                end = begin + 14 * day
    if end < begin:
        end = begin
    data["begin"] = seminar.show_input_date(begin)
    data["end"] = seminar.show_input_date(end)
    midnight_begin = midnight(begin, tz)
    midnight_end = midnight(end, tz)
    query = {"$gte": midnight_begin, "$lt": midnight_end + day}
    talks = list(talks_search({"seminar_id": shortname, "start_time": query}, sort=["start_time"]))
    slots = [(t.show_date(tz), t.show_daytimes(tz), t) for t in talks]
    if seminar.is_conference:
        per_day = seminar.per_day if seminar.per_day else 4
        newslots = []
        d = midnight_begin
        while d < midnight_end + day:
            newslots += [(seminar.show_schedule_date(d), "", None) for i in range(per_day)]
            d += day
        for t in slots:
            if (t[0], "", None) in newslots:
                newslots.remove((t[0], "", None))
        slots = sorted(slots + newslots, key=lambda t: slot_start_time(t))
        return slots
    if not seminar.frequency:
        for i in range(max(SCHEDULE_LEN - len(slots), 3)):
            slots.append(("", "", None))
    else:
        # figure out week to start in.
        # use the week of the first seminar after begin if any, otherwise last seminar before begin, if any
        # otherwise just use the week containing begin
        t = talks_lucky({"seminar_id": shortname, "start_time": {"$gte": midnight_begin}}, sort=[("start_time", 1)])
        if not t:
            t = talks_lucky({"seminar_id": shortname, "start_time": {"$lt": midnight_begin}}, sort=[("start_time", -1)])
        if t:
            t = adapt_datetime(t.start_time, newtz=tz)
            w = t - t.weekday() * day
            while w > midnight_begin:
                w -= day * seminar.frequency
            while w + day * seminar.frequency < midnight_begin:
                w += day * seminar.frequency
        else:
            w = midnight_begin - midnight_begin.weekday() * day
        # make a list of all seminar time slots in [begin,end)
        newslots = []
        while w < midnight_end:
            for i in range(len(seminar.weekdays)):
                d = w + day * seminar.weekdays[i]
                if d >= midnight_begin and d < midnight_end + day:
                    newslots.append((seminar.show_schedule_date(d), seminar.time_slots[i], None))
            w = w + day * seminar.frequency
        # remove slots that for which there is an existing talk on the same day
        # remove one slot for each talk in order, rather than trying to match times
        # this works better in situations where the times vary
        for t in slots:
            sameday = [s for s in newslots if s[0] == t[0]]
            if sameday:
                newslots.remove(sameday[0])
        slots = sorted(slots + newslots, key=lambda t: slot_start_time(t))
    return slots


@create.route("edit/schedule/", methods=["GET", "POST"])
@email_confirmed_required
def edit_seminar_schedule():
    # It would be good to have a version of this that worked for a conference, but that's a project for later
    if request.method == "POST":
        data = dict(request.form)
    else:
        data = dict(request.args)
    shortname = data.get("shortname", "")
    resp, seminar = can_edit_seminar(shortname, new=False)
    if resp is not None:
        return resp
    if not seminar.topics:
        flash_warnmsg(
            "This series has no topics selected; set the series' topics on the Edit series page, or set topics for each new talk individually."
        )
    schedule = layout_schedule(seminar, data)
    return render_template(
        "edit_seminar_schedule.html",
        seminar=seminar,
        raw_data=data,
        title="Edit schedule",
        schedule=schedule,
        filled=len([s for s in schedule if s[2]]),
        section="Manage",
        subsection="schedule",
        maxlength=maxlength,
    )


required_cols = ["date", "time", "speaker"]
optional_cols = ["speaker_affiliation", "speaker_email", "title", "hidden"]


@create.route("save/schedule/", methods=["POST"])
@email_confirmed_required
def save_seminar_schedule():
    raw_data = request.form
    shortname = raw_data["shortname"]
    resp, seminar = can_edit_seminar(shortname, new=False)
    if resp is not None:
        return resp
    if raw_data.get("submit") == "cancel":
        flash("Changes discarded")
        return redirect(url_for(".edit_seminar_schedule", shortname=shortname), 302)
    frequency = raw_data.get("frequency")
    try:
        frequency = int(frequency)
    except Exception:
        pass
    slots = int(raw_data["slots"])
    curmax = talks_max("seminar_ctr", {"seminar_id": shortname})
    if curmax is None:
        curmax = 0
    ctr = curmax + 1
    updated = 0
    warned = False
    errmsgs = []
    tz = seminar.tz
    to_save = []
    for i in list(range(slots)):
        seminar_ctr = raw_data.get("seminar_ctr%s" % i)
        speaker = process_user_input(raw_data.get("speaker%s" % i, ""), "speaker", "text", tz)
        if not speaker:
            if not warned and any(raw_data.get("%s%s" % (col, i), "").strip() for col in optional_cols):
                warned = True
                flash_warnmsg("Talks are saved only if you specify a speaker.")
            elif (
                not warned
                and seminar_ctr
                and not any(raw_data.get("%s%s" % (col, i), "").strip() for col in optional_cols)
            ):
                warned = True
                flash_warnmsg("To delete an existing talk, click Details and then click delete on the Edit talk page.")
            continue
        date = start_time = end_time = None
        dateval = raw_data.get("date%s" % i).strip()
        timeval = raw_data.get("time%s" % i).strip()
        if dateval and timeval:
            try:
                date = process_user_input(dateval, "date", "date", tz)
            except Exception as err:  # should only be ValueError's but let's be cautious
                errmsgs.append(format_input_errmsg(err, dateval, "date"))
            if date:
                try:
                    interval = process_user_input(timeval, "time", "daytimes", tz)
                    start_time, end_time = date_and_daytimes_to_times(date, interval, tz)
                except Exception as err:  # should only be ValueError's but let's be cautious
                    errmsgs.append(format_input_errmsg(err, timeval, "time"))
        if not date or not start_time or not end_time:
            errmsgs.append(format_errmsg("You must specify a date and time for the talk by %s", speaker))

        # we need to flag date and time errors before we go any further
        if errmsgs:
            return show_input_errors(errmsgs)

        if daytimes_early(interval):
            flash_warnmsg(
                "Talk for speaker %s includes early AM hours; please correct if this is not intended (use 24-hour time format).",
                speaker,
            )
        elif daytimes_long(interval) > 8 * 60:
            flash_warnmsg("Time s %s is longer than 8 hours; please correct if this is not intended.", speaker),

        if seminar_ctr:
            # existing talk
            seminar_ctr = int(seminar_ctr)
            talk = WebTalk(shortname, seminar_ctr, seminar=seminar)
        else:
            # new talk
            talk = WebTalk(shortname, seminar=seminar, editing=True)

        data = dict(talk.__dict__)
        data["speaker"] = speaker
        data["start_time"] = start_time
        data["end_time"] = end_time

        for col in optional_cols:
            typ = db.talks.col_type[col]
            try:
                val = raw_data.get("%s%s" % (col, i), "")
                data[col] = None  # make sure col is present even if process_user_input fails
                data[col] = process_user_input(val, col, typ, tz)
            except Exception as err:
                errmsgs.append(format_input_errmsg(err, val, col))

        # Don't try to create new_version using invalid input
        if errmsgs:
            return show_input_errors(errmsgs)

        if seminar_ctr:
            new_version = WebTalk(talk.seminar_id, data=data)
            if new_version != talk:
                updated += 1
                to_save.append(new_version) # defer save in case of errors on other talks
        else:
            data["seminar_ctr"] = ctr
            ctr += 1
            new_version = WebTalk(talk.seminar_id, data=data)
            to_save.append(new_version) # defer save in case of errors on other talks

    for newver in to_save:
        newver.save()

    if raw_data.get("detailctr"):
        return redirect(url_for(".edit_talk", seminar_id=shortname, seminar_ctr=int(raw_data.get("detailctr")),), 302,)
    else:
        flash("%s talks updated, %s talks created." % (updated, ctr - curmax - 1))
        if warned:
            return redirect(url_for(".edit_seminar_schedule", **raw_data), 302)
        else:
            return redirect(
                url_for(
                    ".edit_seminar_schedule",
                    shortname=shortname,
                    begin=raw_data.get("begin"),
                    end=raw_data.get("end"),
                    frequency=raw_data.get("frequency"),
                    weekday=raw_data.get("weekday"),
                ),
                302,
            )<|MERGE_RESOLUTION|>--- conflicted
+++ resolved
@@ -500,15 +500,6 @@
                 data["weekdays"].append(weekday)
                 data["time_slots"].append(daytimes)
                 if daytimes_early(daytimes):
-<<<<<<< HEAD
-                    flash_warning(
-                        "Time slot %s includes early AM hours; please correct if this is not intended (use 24-hour time format).",
-                        daytimes,
-                    )
-                elif daytimes_long(daytimes):
-                    flash_warning(
-                        "Time slot %s is longer than 8 hours; please correct if this is not intended.",
-=======
                     flash_warnmsg(
                         "Time slot %s includes early AM hours, please correct if this is not intended (use 24-hour time format).",
                         daytimes,
@@ -516,7 +507,6 @@
                 elif daytimes_long(daytimes):
                     flash_warnmsg(
                         "Time slot %s is longer than 8 hours, please correct if this is not intended.",
->>>>>>> c65f24e3
                         daytimes,
                 )
         if not data["weekdays"]:
