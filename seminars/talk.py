--- conflicted
+++ resolved
@@ -11,13 +11,10 @@
     max_distinct,
     adapt_datetime,
     make_links,
-<<<<<<< HEAD
     topic_dict,
     languages_dict,
     killattr,
     how_long,
-=======
->>>>>>> 1eb23d25
 )
 from seminars.language import languages
 from seminars.toggle import toggle
@@ -115,7 +112,6 @@
         """
         if self.hidden is None:
             self.hidden = False
-<<<<<<< HEAD
         if self.online and self.access_control is None:
             self.access_control = 0 if self.access == 'open' else self.access_control
             self.access_control = 3 if self.access in ['users', 'endorsed'] else self.access_control
@@ -123,9 +119,8 @@
             self.live_link = ""
         # remove columns we plan to drop
         for attr in ["subject", "visibility"]:
-            killattr(self, "attr")
-
-=======
+            killattr(self, attr)
+
         # Port old subjects and topics to the new topic scheme
         if getattr(self, "subjects", []):
             def update_topic(topic):
@@ -154,7 +149,6 @@
                 return ["physics", topic]
             self.topics = sorted(set(sum([update_topic(topic) for topic in self.subjects + self.topics], [])))
         self.subjects = []
->>>>>>> 1eb23d25
 
     def visible(self):
         """
