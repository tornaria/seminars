--- conflicted
+++ resolved
@@ -313,30 +313,16 @@
         if raw:
             success = self.live_link
         else:
-            now = datetime.datetime.now(pytz.UTC)
-            current = (self.start_time - datetime.timedelta(minutes=10) <= now <= self.end_time)
             if self.live_link.startswith("http"):
-<<<<<<< HEAD
-                if current:
-                    success = '<div class="access_button is_link"><b> <a href="%s"> Livestream access <i class="play filter-white"></i> </a></b></div>' % self.live_link
+                if self.is_starting_soon():
+                    success = '<div class="access_button is_link starting_soon"><b> <a href="%s"> Livestream access <i class="play filter-white"></i> </a></b></div>' % self.live_link
                 else:
-                    success = '<div>Livestream access <a href="%s">available</a>' % self.live_link
-            else:
-                if current:
-                    success = '<div class="access_button no_link"><b> Livestream access: %s </b></div>' % self.live_link
-                else:
-                    success = '<div>Livestream access: %s' % self.live_link
-=======
-                if self.is_starting_soon():
-                    success = '<div class=\"access_button is_link starting_soon \"><b> <a href="%s"> Livestream access &#x25ba;</a></b></div>' % self.live_link
-                else:
-                    success = '<div class=\"access_button is_link\"><b> Livestream access:<a href="%s"> available </a></b></div>' % self.live_link
+                    success = '<div class="access_button is_link">Livestream access <a href="%s">available</a>' % self.live_link
             else:
                 if self.is_starting_soon():
-                    success = "<div class=\"access_button no_link starting_soon\"><b> Livestream access: %s </b></div>" % self.live_link
+                    success = '<div class="access_button no_link starting_soon"><b> Livestream access: %s </b></div>' % self.live_link
                 else:
-                    success = "<div class=\"access_button no_link\"><b> Livestream access: %s </b></div>" % self.live_link
->>>>>>> 9c4a086c
+                    success = '<div class="access_button no_link">Livestream access: %s</div>' % self.live_link
         if self.access == "open":
             return success
         elif self.access == "users":
@@ -370,10 +356,8 @@
         return self.end_time < datetime.datetime.now(pytz.utc)
 
     def is_starting_soon(self):
-        if self.end_time > datetime.datetime.now(pytz.utc):
-            return self.start_time - datetime.datetime.now(pytz.utc) < datetime.timedelta(minutes=15)
-        else:
-            return False
+        now = datetime.datetime.now(pytz.utc)
+        return (self.start_time - datetime.timedelta(minutes=15) <= now < self.end_time)
 
     def is_subscribed(self):
         if current_user.is_anonymous:
