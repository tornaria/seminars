--- conflicted
+++ resolved
@@ -372,12 +372,8 @@
         else:
             return ""
 
-<<<<<<< HEAD
-    def show_live_link(self, user=None, raw=False):
-        if user is None: user = current_user
-=======
-    def show_stream_link(self, user=current_user, raw=False):
-        if any([self.deleted, not self.online, not self.stream_link, self.is_really_over()]):
+    def show_stream_link(self, raw=False):
+         if any([self.deleted, not self.online, not self.stream_link, self.is_really_over()]):
             return ""
         link = self.stream_link
         if raw:
@@ -387,23 +383,18 @@
         else:
             return '<div class="access_button is_link">View-only livestream access <a href="%s">available</a></div>' % link
 
-    def show_live_link(self, user=current_user, raw=False):
->>>>>>> b933f001
+    def show_live_link(self, user=None, raw=False):
+        if user is None: user = current_user
         now = datetime.now(pytz.utc)
         if any([self.deleted, not self.online, self.is_really_over()]):
             return ""
         link = self.live_link
 
-<<<<<<< HEAD
-        def showit(self, user=None, raw=False):
+        def show_link(self, user=None, raw=False):
             if user is None: user = current_user
-            link = self.live_link if self.live_link else self.stream_link
-=======
-        def show_link(self, user=current_user, raw=False):
             link = self.live_link
             if raw:
                 return link if link else ''
->>>>>>> b933f001
             if not link:
                 return '<div class=access_button no_link">Livestream link not yet posted by organizers</div>'
             if self.access_control == 4 and not self.user_is_registered(user):
