--- conflicted
+++ resolved
@@ -314,11 +314,7 @@
             success = self.live_link
         else:
             if self.live_link.startswith("http"):
-<<<<<<< HEAD
                 success = '<div class=\"access_button is_link\"><b> <a href="%s"> Livestream access >> </a></b></div>' % self.live_link
-=======
-                success = 'Livestream access: <a href="%s">online</a>.' % self.live_link
->>>>>>> 535d25f9
             else:
                 success = "<div class=\"access_button no_link\"><b> Livestream access: %s </b></div>" % self.live_link
         if self.access == "open":
