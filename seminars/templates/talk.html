--- conflicted
+++ resolved
@@ -5,23 +5,6 @@
 <h1>{{talk.title}}{% if not talk.display %} (hidden){% elif talk.online %} (online){% endif %}</h1>
 
 <div id="talk-body">
-<<<<<<< HEAD
-<p>
-  {% if talk.speaker %}by {{talk.speaker}}{% endif %}
-  {% if talk.seminar_name %} as part of <a href="{{url_for('show_seminar', shortname=talk.seminar_id)}}">{{talk.seminar_name}}</a>{% endif %}
-</p>
-
-<p>
-  <span class="localtime" data-utcoffset="{{utcoffset}}">{{talk.start_time.strftime("%a %b %-d, %-H:%M")}}-{{(talk.end_time).strftime("%-H:%M")}}</span>
-</p>
-
-<p>
-  {% if talk.live_link %}
-  {% if user.is_authenticated %}
-  Access <a href="{{talk.live_link}}">online</a>.
-  {% else %}
-  To see access link, please <a href="{{url_for('user.info')}}">log in</a> (anti-spam measure).
-=======
   <p>
     {{ talk.show_speaker_and_seminar() | safe }}
   </p>
@@ -39,7 +22,6 @@
 
   {% if talk.description %}
   <p>{{talk.description}}</p>
->>>>>>> 0a674a92
   {% endif %}
 
   {% if talk.abstract %}
