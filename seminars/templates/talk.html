--- conflicted
+++ resolved
@@ -21,17 +21,10 @@
 <div class="talk-body">
   <p>{{ talk.show_speaker_and_seminar() | safe }}</p>
 
-<<<<<<< HEAD
   <p>{{ talk.show_time_and_duration() | safe }}{% if talk.timezone != current_user.timezone %} in your time zone, {{ current_user.timezone.replace("_", " ") }}.{% endif %}</p>
-=======
-  <p>
-    {{ talk.show_time_and_duration() | safe }}{% if talk.timezone != current_user.timezone %} in your time zone, {{ current_user.timezone.replace("_", " ") }}.{% endif %}
-  </p>
   {% if (not talk.online or talk.room) and talk.timezone != current_user.timezone %}
     <p>{{ talk.show_time_and_duration(adapt=False) | safe }} in talk time zone, {{ talk.timezone.replace("_", " ") }}.</p>
   {% endif %}
-
->>>>>>> f0c9985b
 
   <p>
     {% if not talk.is_past() %} {{ talk.show_live_link() | safe }} {% endif %}
