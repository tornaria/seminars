--- conflicted
+++ resolved
@@ -1,15 +1,11 @@
 {% extends 'homepage.html' %}
 
 {% block content %}
-<<<<<<< HEAD
 <div class="text_content">
-<h2>Create Institution</h2>
-=======
 
 <p>If your institution is not listed here, you can add it so that seminars can be associated with it later.</p>
 
 <h2>Add institution</h2>
->>>>>>> a84712ec
 
 <p>The identifier is a short label for the institution, used in its URL.  It should consist  only of letters, numbers, hyphens and underscores - no spaces.  The full name of your institution will be entered on the next page.</p>
