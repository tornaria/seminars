--- conflicted
+++ resolved
@@ -13,22 +13,13 @@
   <table id="make_inst">
     <tr>
       <td>{{ ASTKNOWL("institution_name") }}</td>
-<<<<<<< HEAD
       <td><input name="name" style="width:500px;" placeholder="University of Pangaea" maxlength="{{ maxlength['institutions.name'] }}"/></td>
-      <td class="forminfo"><p style="width:230px;">Click blue captions for more details. Asterisks denote required items.</p></td>
-    </tr>
-    <tr>
-      <td>{{ ASTKNOWL("institution_shortname") }}</td>
-      <td><input name="shortname" style="width:500px;" placeholder="UPan" maxlength="{{ maxlength['shortname'] }}"/></td>
-=======
-      <td><input name="name" style="width:500px;" placeholder="University of Pangaea" maxlength="64"/></td>
       <td class="forminfo"><p style="width:230px; margin: 0px;">Click blue captions for more details. Asterisks denote required items.</p></td>
     </tr>
     <tr>
       <td>{{ ASTKNOWL("institution_shortname") }}</td>
-      <td><input name="shortname" style="width:500px; margin-bottom: 10px;" placeholder="UPan" maxlength="32"/></td>
->>>>>>> 94de0369
-      <td class="forminfo">Use 2-32 characters, no spaces.
+      <td><input name="shortname" style="width:500px; margin-bottom: 10px;" maxlength="{{ maxlength['shortname'] }}" placeholder="UPan" /></td>
+      <td class="forminfo">Use 2-32 characters, no spaces.</td>
     </tr>
     <tr>
       <td><button type="submit">Create</button></td>
