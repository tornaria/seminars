--- conflicted
+++ resolved
@@ -77,17 +77,10 @@
         Is it OK to add a seminar if I'm not one of the organizers?
       </h4>
       <p>
-<<<<<<< HEAD
         The seminar organizers will likely be grateful for the assistance in spreading the word about their seminar.
-        We suggest contacting them to let them know that you plan to add their seminar to this site.
+        We suggest notifying them that you plan to add their seminar to this site.
         When entering the seminar details, uncheck the "Organizer" checkbox;
         if you then check "Display" and "Contact", the seminar page will list you as a curator instead of an organizer,
-=======
-        The seminar organizers will likely be grateful for the assistance in spreading the word about their seminar.  
-        We suggest notifying them that you plan to add their seminar to this site.  
-        When entering the seminar details, uncheck the "Organizer" checkbox; 
-        if you then check "Display" and "Contact", the seminar page will list you as a curator instead of an organizer, 
->>>>>>> 6402a0fe
         and a link to your email address will be shown so that the organizers (or others) can contact you if there are any errors.
       </p>
     </li>
@@ -96,8 +89,8 @@
         If someone else added my seminar to the site, how can I gain the ability to update it?
       </h4>
       <p>
-        Hopefully that person contacted you or left contact information on the seminar page.  
-        If so, that person can endorse you and then add you to the list of organizers of the seminar, at which point you will be able to edit it.  
+        Hopefully that person contacted you or left contact information on the seminar page.
+        If so, that person can endorse you and then add you to the list of organizers of the seminar, at which point you will be able to edit it.
         If you don't want the seminar listed on this site, please ask <a href="mailto:edgarcosta@mit.edu">Edgar Costa</a> or <a href="mailto:roed@mit.edu">David Roe</a> to remove it.
       </p>
     </li>
