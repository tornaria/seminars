--- conflicted
+++ resolved
@@ -33,31 +33,7 @@
   </tr>
 </table>
 
-<<<<<<< HEAD
 {% block browsing %}{% endblock %}
-=======
-<br>
-<table id="timezone-table">
-   <tr>
-    <td style="padding-right: 2em;">
-      Times in {{ user.show_timezone("browse") }}
-    </td>
-   </tr>
-</table>
-
-<table id="browse-talks" class="talk-table ntdata">
-  <thead>
-  <tr> {{ talks_header()  | safe }} </tr>
-  </thead>
-  <tbody>
-    {% for talk, row_attributes  in talk_row_attributes %}
-    <tr {{ row_attributes | safe }} >
-      {{ talk.oneline() | safe }}
-    </tr>
-    {% endfor %}
-  </tbody>
-</table>
->>>>>>> 7b90f666
 
 <!-- topic tabs -->
 <script>
