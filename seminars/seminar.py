from flask import redirect, url_for, render_template
from flask_login import current_user
from seminars import db
from seminars.utils import (
    adapt_datetime,
    adapt_weektimes,
    allowed_shortname,
    count_distinct,
    format_errmsg,
    lucky_distinct,
    make_links,
    max_distinct,
    search_distinct,
    show_input_errors,
    toggle,
    topic_dict,
    weekdays,
    killattr,
)
from lmfdb.utils import flash_error
from lmfdb.backend.utils import DelayCommit, IdentifierWrapper
from markupsafe import Markup
from psycopg2.sql import SQL
import pytz
from collections import defaultdict
from datetime import datetime
from lmfdb.logger import critical

import urllib.parse

combine = datetime.combine


class WebSeminar(object):
    def __init__(
<<<<<<< HEAD
        self, shortname, data=None, organizer_data=None, editing=False, showing=False, saving=False, deleted=False, user=None,
=======
        self, shortname, data=None, organizers=None, editing=False, showing=False, saving=False, deleted=False
>>>>>>> fb3162d5
    ):
        if user is None:
            user = current_user
        if data is None and not editing:
            data = seminars_lookup(shortname, include_deleted=deleted)
            if data is None:
                raise ValueError("Seminar %s does not exist" % shortname)
            data = dict(data.__dict__)
        elif data is not None:
            data = dict(data)
            if data.get("topics") is None:
                data["topics"] = []
            if data.get("institutions") is None:
                data["institutions"] = []
            if data.get("timezone") is None:
                data["timesone"] = str(user.tz)
        self.new = data is None
        self.deleted = False
        if self.new:
            self.shortname = shortname
            self.display = user.is_creator
            self.online = True  # default
            self.access = "open"  # default
            self.visibility = 2 # public by default, once display is set to True
            self.is_conference = False  # seminar by default
            self.frequency = 7
            self.per_day = 1
            self.weekday = self.start_time = self.end_time = None
            self.timezone = str(user.tz)
            for key, typ in db.seminars.col_type.items():
                if key == "id" or hasattr(self, key):
                    continue
                elif typ == "text":
                    setattr(self, key, "")
                elif typ == "text[]":
                    setattr(self, key, [])
                elif typ == "smallint[]":
                    setattr(self, key, [])
                elif typ == "timestamp with time zone":
                    setattr(self, key, None)
                elif typ == "timestamp with time zone[]":
                    setattr(self, key, [])
                elif typ == "date":
                    setattr(self, key, None)
                elif typ == "bigint":
                    setattr(self, key, None)
                else:
                    critical(
                        "Need to update seminar code to account for schema change key=%s" % key
                    )
                    setattr(self, key, None)
            if organizers is None:
                organizers = [
                    {
                        "seminar_id": self.shortname,
<<<<<<< HEAD
                        "email": user.email,
                        "homepage": user.homepage,
                        "full_name": user.name,
=======
                        "email": current_user.email,
                        "homepage": current_user.homepage,
                        "name": current_user.name,
>>>>>>> fb3162d5
                        "order": 0,
                        "curator": False,
                        "display": True,
                        "contact": True,
                    }
                ]
        else:
            # The output from psycopg2 seems to always be given in the server's time zone
            if data.get("timezone"):
                tz = pytz.timezone(data["timezone"])
                if data.get("start_time"):
                    data["start_time"] = adapt_datetime(data["start_time"], tz)
                if data.get("end_time"):
                    data["end_time"] = adapt_datetime(data["end_time"], tz)
            # transition to topics including the subject
            if data.get("topics"):
                data["topics"] = [(topic if "_" in topic else "math_" + topic) for topic in data["topics"]]
            self.__dict__.update(data)
        if organizers is None:
            organizers = list(
                db.seminar_organizers.search({"seminar_id": self.shortname}, sort=["order"])
            )
        self.organizers = organizers
        self.cleanse()

    def __repr__(self):
        return self.name

    def __eq__(self, other):
        # Note that equality ignores organizers
        return isinstance(other, WebSeminar) and all(
            getattr(self, key, None) == getattr(other, key, None) for key in db.seminars.search_cols
            if key not in ["edited_at", "edited_by"]
        )

    def __ne__(self, other):
        return not (self == other)

    def cleanse(self):
        """
        This functon is used to ensure backward compatibility across changes to the schema and/or validation
        This is the only place where columns we plan to drop should be referenced 
        """
        from seminars.talk import talks_lucky

        if self.is_conference:
            self.frequency = None
            if not self.per_day:
                self.per_day = 4
        if self.frequency is None:
            self.weekdays = []
            self.time_slots = []
        else:
            if self.frequency > 1 and self.frequency <= 7:
                self.frequency = 7
            elif self.frequency > 7 and self.frequency <= 14:
                self.frequency = 14
            elif self.frequency > 14 and self.frequency <= 21:
                self.frequency = 21
            else:
                self.frequency = None
                self.weekdays = []
                self.time_slots = []
        if self.frequency and (not self.weekdays or not self.time_slots):
            self.weekdays = []
            self.time_slots = []
            if self.weekday is not None and self.start_time is not None and self.end_time is not None:
                self.weekdays = [self.weekday]
                self.time_slots = [self.start_time.strftime("%H:%M") + "-" + self.end_time.strftime("%H:%M")]
            else:
                now = datetime.now(tz=self.tz)
                t = talks_lucky(
                    {"seminar_id": self.shortname, "start_time": {"$gte": now}},
                    projection=["start_time", "end_time"],
                    sort=[("start_time",1)],
                    objects=False,
                )
                if not t:
                    t = talks_lucky(
                        {"seminar_id": self.shortname, "start_time": {"$lt": now}},
                        projection=["start_time", "end_time"],
                        sort=[("start_time", -1)],
                        objects=False,
                    )
                if t:
                    self.weekdays = [t["start_time"].weekday()]
                    self.time_slots = [t["start_time"].strftime("%H:%M") + "-" + t["end_time"].strftime("%H:%M")]
                else:
                    # Create a slot with an obviously bogus time in the hope that the user will notice and set it
                    self.weekdays = [0]
                    self.time_slots = ["00:00-01:00"]
        n = min(len(self.weekdays),len(self.time_slots))
        self.weekdays = self.weekdays[0:n]
        self.time_slots = self.time_slots[0:n]
        s = self.description
        self.description = s[0].upper() + s[1:] if s else ""
        # remove columns we plan to drop
        for attr in ["start_time","end_time","start_times","end_times","weekday","archived"]:
            killattr(self, "attr")
        for i in range(len(self.organizers)):
            org = self.organizers[i]
            if not org.get("name") and org.get("full_name"):
                org["name"] = org["full_name"]
            org.pop("full_name")
            self.organizers[i] = org

    def visible(self, user=None):
        """
        Whether this seminar should be shown to the current user
        """
        if user is None:
            user = current_user
        return (self.owner == user.email or
                user.is_subject_admin(self) or
                # TODO: remove temporary measure of allowing visibility None
                self.display and (self.visibility is None or self.visibility > 0 or user.email in self.editors()))

    def searchable(self):
        """
        Whether this seminar should show up in search results (and whether its talks should show up on the browse page)
        """
        # TODO: remove temporary measure of allowing visibility None
        return self.display and (self.visibility is None or self.visibility > 1)

    def save(self, user=None):
        if user is None:
            user = current_user
        data = {col: getattr(self, col, None) for col in db.seminars.search_cols}
        assert data.get("shortname")
        data["edited_by"] = int(user.id)
        data["edited_at"] = datetime.now(tz=pytz.UTC)
        db.seminars.insert_many([data])

    def save_organizers(self):
        # Need to allow for deleting organizers, so we delete them all then add them back
        with DelayCommit(db):
            db.seminar_organizers.delete({"seminar_id": self.shortname})
            for i in range(len(self.organizers)): # FIXME: remove once this code is live
                self.organizers[i]["full_name"] = self.organizers[i]["name"] # FIXME: remove once this code is live
            db.seminar_organizers.insert_many(self.organizers)

    # We use timestamps on January 1, 2020 to save start and end times
    # so that we have a well defined conversion between time zone and UTC offset (which
    # is how postgres/psycopg2 stores its time zones).

    @property
    def tz(self):
        return pytz.timezone(self.timezone)

    @property
    def series_type(self):
        return "conference" if self.is_conference else "seminar series"

    def _show_date(self, d):
        format = "%a %b %-d" if d.year == datetime.now(self.tz).year else "%d-%b-%Y"
        return d.strftime(format)

    def show_conference_dates (self, adapt=True):
        if self.is_conference:
            if self.start_date and self.end_date:
                if self.start_date == self.end_date:
                    return self._show_date(self.start_date)
                else:
                    return self._show_date(self.start_date) + " to " + self._show_date(self.end_date)
            else:
                return "TBA"
        else:
            return ""

    def show_seminar_times(self, adapt=True):
        """ weekday is an integer in [0,6], daytimes is a string "HH:MM-HH:MM" """
        if self.is_conference or not self.frequency:
            return ""
        n = min(len(self.weekdays),len(self.time_slots))
        if n == 0 or not self.frequency:
            return "No regular schedule"
        if self.frequency == 7:
            s = ""
        elif self.frequency == 14:
            s = "Every other "
        elif self.frequency == 21:
            s = "Every third "
        prevd = -1
        for i in range(n):
            s += ", " if i else ""
            d = self.weekdays[i]
            t = self.time_slots[i]
            if adapt:
                d, t = adapt_weektimes (d, t, self.tz, current_user.tz)
            s += t if d==prevd else (weekdays[d] + " " + t)
            prevd = d
        return s

    def show_topics(self):
        if self.topics:
            subjects = set(topic.split("_", 1)[0] for topic in self.topics)
            tdict = topic_dict(include_subj=(len(subjects) > 1))
            return " ".join('<span class="topic_label">%s</span>' % tdict[topic] for topic in self.topics)
        else:
            return ""

    def show_name(self, homepage_link=False, external=False, show_attributes=False, plain=False):
        if plain:
            return self.name + (self.show_attributes() if show_attributes else "")
        # Link to seminar
        if homepage_link:
            if self.homepage:
                link = '<a href="%s">%s</a>' % (self.homepage, self.name)
            else:
                link = self.name
        else:
            kwargs = {"shortname": self.shortname}
            if external:
                kwargs["_external"] = True
                kwargs["_scheme"] = "https"
            link = '<a href="%s">%s</a>' % (url_for("show_seminar", **kwargs), self.name)
        if show_attributes:
            link += self.show_attributes()
        return link

    def show_attributes(self):
        if not self.display:
            return " (hidden)"
        elif self.visibility == 0:
            return " (private)"
        elif self.visibility == 1:
            return " (unlisted)"
        elif self.online:
            return " (online)"
        else:
            return ""

    def show_description(self):
        if self.description:
            return self.description
        else:
            return ""

    def is_subscribed(self):
        if current_user.is_anonymous:
            return False
        return self.shortname in current_user.seminar_subscriptions

    def show_subscribe(self):
        if current_user.is_anonymous:
            return ""

        return toggle(
            tglid="tlg" + self.shortname,
            value=self.shortname,
            checked=self.is_subscribed(),
            classes="subscribe",
        )

    def show_homepage(self,newtab=False):
        if not self.homepage:
            return ""
        else:
            return "<a href='%s'%s>External homepage</a>" % (self.homepage,' target="_blank"' if newtab else '')

    def show_institutions(self):
        if self.institutions:
            links = []
            for rec in db.institutions.search(
                {"shortname": {"$in": self.institutions}},
                ["shortname", "name", "homepage"],
                sort=["name"],
            ):
                if rec["homepage"]:
                    links.append('<a href="%s">%s</a>' % (rec["homepage"], rec["name"]))
                else:
                    links.append(rec["name"])
            return " / ".join(links)
        else:
            return ""

    def show_comments(self, prefix=""):
        if self.comments:
            return "\n".join("<p>%s</p>\n" % (elt) for elt in make_links(prefix + self.comments).split("\n\n"))
        else:
            return ""

    def show_knowl_embed(self, daterange, uniqstr='0'):
        return r'<a knowl="dynamic_show" kwargs="{content}">Embed this schedule</a>'.format(
            content=Markup.escape(render_template("seminar-embed-code-knowl.html", seminar=self, daterange=daterange, uniqstr=uniqstr)),
        )

    def oneline(
        self,
        conference=False,
        include_institutions=True,
        include_datetime=True,
        include_description=True,
        include_topics=False,
        include_subscribe=True,
        show_attributes=False,
    ):
        datetime_tds = ""
        if include_datetime:
            if conference: # include start and end date instead
                if self.is_conference and self.start_date and self.end_date:
                    if self.start_date == self.end_date:
                        datetime_tds = '<td colspan="2" class="onedate">' + self._show_date(self.start_date) + '</td>'
                    else:
                        datetime_tds = '<td class="startdate">' + self._show_date(self.start_date) + '</td><td class="enddate">' + self._show_date(self.end_date) + '</td>'
                else:
                    datetime_tds = '<td class="startdate"></td><td class="enddate"></td>'
            else: # could include both conferences and seminar series
                t = adapt_datetime(self.next_talk_time)
                if t is None:
                    datetime_tds = '<td></td><td></td><td></td>'
                else:
                    datetime_tds = t.strftime('<td class="weekday">%a</td><td class="monthdate">%b %d</td><td class="time">%H:%M</td>')
        cols = []
        cols.append(('class="seriesname"', self.show_name(show_attributes=show_attributes,homepage_link=True if self.deleted else False)))
        if include_institutions:
            cols.append(('class="institutions"', self.show_institutions()))
        if include_description:
            cols.append(('class="description"', self.show_description()))
        if include_topics:
            cols.append(('class="topics"', self.show_topics()))
        if include_subscribe:
            cols.append(('class="subscribe"', self.show_subscribe()))
        return datetime_tds + "".join("<td %s>%s</td>" % c for c in cols)

    def editors(self):
        return [rec["email"].lower() for rec in self.organizers if rec["email"]] + [
            self.owner.lower()
        ]

    def user_can_delete(self, user=None):
        # Check whether the current user can delete the seminar
        # See can_edit_seminar for another permission check
        # that takes a seminar's shortname as an argument
        # and returns various error messages if not editable
        if user is None:
            user = current_user
        return user.is_subject_admin(self) or (
            user.email_confirmed and user.email.lower() == self.owner.lower()
        )

    def user_can_edit(self, user=None):
        # Check whether the current user can edit the seminar
        # See can_edit_seminar for another permission check
        # that takes a seminar's shortname as an argument
        # and returns various error messages if not editable
        if user is None:
            user = current_user
        return user.is_subject_admin(self) or (
            user.email_confirmed and user.email.lower() in self.editors()
        )

    def _show_editors(self, label, curators=False):
        """ shows organizors (or curators if curators is True) """
        editors = []
        for rec in self.organizers:
            show = rec["curator"] if curators else not rec["curator"]
            if show and rec["display"]:
                link = (rec["homepage"] if rec["homepage"] else ("mailto:%s" % (rec["email"]) if rec["email"] else ""))
                name = rec["name"] if rec["name"] else link
                if name:
                    namelink = '<a href="%s">%s</a>' % (link, name) if link else name
                    if link and db.users.count({"email":rec["email"], "email_confirmed":True}):
                        namelink += "*"
                    editors.append(namelink)
        return ", ".join(editors)

    def show_organizers(self):
        return self._show_editors("Organizers")

    def show_curators(self):
        return self._show_editors("Curators", curators=True)

    def num_visible_organizers(self):
        return len([r for r in self.organizers if not r["curator"] and r["display"]])

    def num_visible_curators(self):
        return len([r for r in self.organizers if r["curator"] and r["display"]])

    def add_talk_link(self, ptag=True):
        if current_user.email in self.editors():
            s = '<a href="%s">Add talk</a>' % url_for("create.edit_talk", seminar_id=self.shortname)
            if ptag:
                s = "<p>%s</p>" % s
            return s
        else:
            return ""

    def show_input_time(self, time):
        if not time:
            return ""
        return time.strftime("%H:%M")

    def show_input_date(self, date):
        if not date:
            return ""
        return date.strftime("%b %d, %Y")

    def show_schedule_date(self, date):
        if not date:
            return ""
        format = "%a %b %-d" if adapt_datetime(date,self.tz).year == datetime.now(self.tz).year else "%d-%b-%Y"
        return adapt_datetime(date, self.tz).strftime(format)

    def talks(self, projection=1):
        from seminars.talk import talks_search  # avoid import loop

        query = {"seminar_id": self.shortname, "display": True, "hidden": {"$or": [False, {"$exists": False}]}}
        if self.user_can_edit():
            query.pop("display")
        return talks_search(query, projection=projection)

    @property
    def ics_link(self):
        return url_for(".ics_seminar_file", shortname=self.shortname, _external=True, _scheme="https")

    @property
    def ics_gcal_link(self):
        return "https://calendar.google.com/calendar/render?" + urllib.parse.urlencode(
            {"cid": url_for(".ics_seminar_file", shortname=self.shortname, _external=True, _scheme="http")}
        )

    @property
    def ics_webcal_link(self):
        return url_for(".ics_seminar_file", shortname=self.shortname, _external=True, _scheme="webcal")

    @property
    def next_talk_time(self):
        try:
            return self._next_talk_time
        except AttributeError:
            self._next_talk_time = next_talk(self.shortname)
            return self._next_talk_time

    @next_talk_time.setter
    def next_talk_time(self, t):
        self._next_talk_time = t

    def delete(self):
        # We don't actually delete from the seminars and talks tables but instead just
        # set the deleted flag.  We actually delete from seminar_organizers and subscriptions
        # since these are less important.
        if self.user_can_delete():
            with DelayCommit(db):
                db.seminars.update({"shortname": self.shortname}, {"deleted": True})
                db.talks.update({"seminar_id": self.shortname, "deleted": False}, {"deleted": True, "deleted_with_seminar": True})
                for elt in db.users.search(
                    {"seminar_subscriptions": {"$contains": self.shortname}},
                    ["id", "seminar_subscriptions"],
                ):
                    elt["seminar_subscriptions"].remove(self.shortname)
                    db.users.update(
                        {"id": elt["id"]},
                        {"seminar_subscriptions": elt["seminar_subscriptions"]}
                    )
                for i, talk_sub in db._execute(
                    SQL("SELECT {},{} FROM {} WHERE {} ? %s").format(
                        *map(
                            IdentifierWrapper,
                            ["id", "talk_subscriptions", "users", "talk_subscriptions"],
                        )
                    ),
                    [self.shortname],
                ):
                    del talk_sub[self.shortname]
                    db.users.update({"id": i}, {"talk_subscriptions": talk_sub})
            self.deleted = True
            return True
        else:
            return False


def series_header(
    conference=False, include_datetime=True, include_institutions=True, include_description=True, include_topics=False, include_subscribe=True
):
    cols = []
    if include_datetime:
        if conference:
            cols.append(('colspan="2" class="yourtime"', "Dates"))
        else:
            cols.append(('colspan="3" class="yourtime"', "Next talk"))
    cols.append(('class="seriesname"', "Name"))
    if include_institutions:
        cols.append(('class="institutions"', "Institutions"))
    if include_description:
        cols.append(('class="description"', "Description"))
    if include_topics:
        cols.append(("", "Topics"))
    if include_subscribe:
        if current_user.is_anonymous:
            cols.append(("", ""))
        else:
            cols.append(("", "Saved"))
    return "".join("<th %s>%s</th>" % pair for pair in cols)

_selecter = SQL(
    "SELECT {0} FROM (SELECT DISTINCT ON (shortname) {1} FROM {2} ORDER BY shortname, id DESC) tmp{3}"
)
_counter = SQL(
    "SELECT COUNT(*) FROM (SELECT 1 FROM (SELECT DISTINCT ON (shortname) {0} FROM {1} ORDER BY shortname, id DESC) tmp{2}) tmp2"
)
_maxer = SQL(
    "SELECT MAX({0}) FROM (SELECT DISTINCT ON (shortname) {1} FROM {2} ORDER BY shortname, id DESC) tmp{3}"
)


def _construct(organizer_dict, objects=True):
    def object_construct(rec):
        if not isinstance(rec, dict):
            return rec
        else:
            return WebSeminar(
                rec["shortname"], organizers=organizer_dict.get(rec["shortname"]), data=rec
            )
    def default_construct(rec):
        return rec

    return object_construct if objects else default_construct


def _iterator(organizer_dict, objects=True):
    def object_iterator(cur, search_cols, extra_cols, projection):
        for rec in db.seminars._search_iterator(cur, search_cols, extra_cols, projection):
            if isinstance(rec, dict) and "shortname" in rec and not rec["shortname"] in organizer_dict:
                continue
            yield _construct(organizer_dict)(rec)
    return object_iterator if objects else db.seminars._search_iterator


def seminars_count(query={}, include_deleted=False):
    """
    Replacement for db.seminars.count to account for versioning.
    """
    return count_distinct(db.seminars, _counter, query, include_deleted)


def seminars_max(col, constraint={}, include_deleted=False):
    return max_distinct(db.seminars, _maxer, col, constraint, include_deleted)


def seminars_search(*args, **kwds):
    """
    Replacement for db.seminars.search to account for versioning, return WebSeminar objects.

    Doesn't support split_ors or raw.  Always computes count.
    """
    organizer_dict = kwds.pop("organizer_dict", {})
    objects = kwds.pop("objects", True)
    return search_distinct(
        db.seminars, _selecter, _counter, _iterator(organizer_dict, objects=objects), *args, **kwds
    )


def seminars_lucky(*args, **kwds):
    """
    Replacement for db.seminars.lucky to account for versioning, return a WebSeminar object or None.
    """
    organizer_dict = kwds.pop("organizer_dict", {})
    objects = kwds.pop("objects", True)
    return lucky_distinct(db.seminars, _selecter, _construct(organizer_dict, objects=objects), *args, **kwds)


def seminars_lookup(shortname, projection=3, label_col="shortname", organizer_dict={}, include_deleted=False, objects=True):
    return seminars_lucky(
        {label_col: shortname},
        projection=projection,
        organizer_dict=organizer_dict,
        include_deleted=include_deleted,
        objects=objects,
    )


def all_organizers(query={}):
    """
    A dictionary with keys the seminar ids and values a list of organizer data as fed into WebSeminar.
    Usable for the organizer_dict input to seminars_search, seminars_lucky and seminars_lookup
    """
    organizers = defaultdict(list)
    for rec in db.seminar_organizers.search(query, sort=["seminar_id", "order"]):
        organizers[rec["seminar_id"]].append(rec)
    return organizers


def all_seminars():
    """
    A dictionary with keys the seminar ids and values a WebSeminar object.
    """
    return {
        seminar.shortname: seminar
        for seminar in seminars_search({}, organizer_dict=all_organizers())
    }

def next_talks(query=None):
    """
    A dictionary with keys the seminar_ids and values datetimes (either the next talk in that seminar, or datetime.max if no talk scheduled so that they sort at the end.
    """
    if query is None:
        query = {"end_time": {"$gte": datetime.now(pytz.UTC)}, "hidden": False}  # ignore hidden talks by default
    ans = defaultdict(lambda: pytz.UTC.localize(datetime.max))
    from seminars.talk import _counter as talks_counter
    _selecter = SQL("""
SELECT DISTINCT ON (seminar_id) {0} FROM
(SELECT DISTINCT ON (seminar_id, seminar_ctr) {1} FROM {2} ORDER BY seminar_id, seminar_ctr, id DESC) tmp{3}
""")
    for rec in search_distinct(
            db.talks,
            _selecter,
            talks_counter,
            db.talks._search_iterator,
            query,
            projection=["seminar_id", "start_time"],
            sort=["seminar_id", "start_time"]):
        ans[rec["seminar_id"]] = rec["start_time"]
    return ans

def next_talk_sorted(results):
    """
    Sort a list of WebSeminars by when their next talk is (and add the next_talk_time attribute to each seminar).

    Returns the sorted list.
    """
    results = list(results)
    ntdict = next_talks()
    for R in results:
        R.next_talk_time = ntdict[R.shortname]
    results.sort(key=lambda R: (R.next_talk_time, R.name))
    for R in results:
        if R.next_talk_time.replace(tzinfo=None) == datetime.max:
            R.next_talk_time = None
    return results

def next_talk(shortname):
    """
    Gets the next talk time in a single seminar.  Note that if you need this information for many seminars, the `next_talks` function will be faster.
    """
    from seminars.talk import talks_lucky
    return talks_lucky({"seminar_id": shortname, "start_time": {"$gte": datetime.now(pytz.UTC)}}, projection="start_time", sort=["start_time"])

def can_edit_seminar(shortname, new):
    """
    INPUT:

    - ``shortname`` -- the identifier of the seminar
    - ``new`` -- a boolean, whether the seminar is supposedly newly created

    OUTPUT:

    - ``resp`` -- a response to return to the user (indicating an error) or None (editing allowed)
    - ``seminar`` -- a WebSeminar object, as returned by ``seminars_lookup(shortname)``,
                     or ``None`` (if error or seminar does not exist)
    """
    errmsgs = []
    if not allowed_shortname(shortname) or len(shortname) < 3 or len(shortname) > 32:
        errmsgs.append(
            format_errmsg(
                "The identifier '%s' must be 3 to 32 characters in length and can include only letters, numbers, hyphens and underscores.", shortname
            )
        )
        return show_input_errors(errmsgs), None
    seminar = seminars_lookup(shortname, include_deleted=True)
    # Check if seminar exists
    if new != (seminar is None):
        if seminar is not None and seminar.deleted:
            errmsgs.append(
                format_errmsg(
                    "Identifier %s is reserved by a seminar that has been deleted",
                    shortname)
            )
        else:
            errmsgs.append(
                format_errmsg(
                    "Identifier %s " + ("already exists" if new else "does not exist"),
                    shortname
                )
            )
        return show_input_errors(errmsgs), None
    if seminar is not None and seminar.deleted:
        return redirect(url_for("create.deleted_seminar", shortname=shortname), 302), None
    # can happen via talks, which don't check for logged in in order to support tokens
    if current_user.is_anonymous:
        flash_error(
            "You do not have permission to edit seminar %s. Please create an account and contact the seminar organizers.",
            shortname
        )
        return redirect(url_for("show_seminar", shortname=shortname), 302), None
    # Make sure user has permission to edit
    if not new and not seminar.user_can_edit():
        flash_error(
            "You do not have permission to edit seminar %s. Please contact the seminar organizers.",
            shortname
        )
        return redirect(url_for("show_seminar", shortname=shortname), 302), None
    if seminar is None:
        seminar = WebSeminar(shortname, data=None, editing=True)
    return None, seminar<|MERGE_RESOLUTION|>--- conflicted
+++ resolved
@@ -33,11 +33,7 @@
 
 class WebSeminar(object):
     def __init__(
-<<<<<<< HEAD
-        self, shortname, data=None, organizer_data=None, editing=False, showing=False, saving=False, deleted=False, user=None,
-=======
-        self, shortname, data=None, organizers=None, editing=False, showing=False, saving=False, deleted=False
->>>>>>> fb3162d5
+        self, shortname, data=None, organizers=None, editing=False, showing=False, saving=False, deleted=False,  user=None,
     ):
         if user is None:
             user = current_user
@@ -93,15 +89,9 @@
                 organizers = [
                     {
                         "seminar_id": self.shortname,
-<<<<<<< HEAD
                         "email": user.email,
                         "homepage": user.homepage,
-                        "full_name": user.name,
-=======
-                        "email": current_user.email,
-                        "homepage": current_user.homepage,
-                        "name": current_user.name,
->>>>>>> fb3162d5
+                        "name": user.name,
                         "order": 0,
                         "curator": False,
                         "display": True,
