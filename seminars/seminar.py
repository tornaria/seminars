from flask import redirect, url_for, render_template
from flask_login import current_user
from seminars import db
from seminars.utils import (
    adapt_datetime,
    adapt_weektimes,
    allowed_shortname,
    count_distinct,
    format_errmsg,
    lucky_distinct,
    make_links,
    max_distinct,
    search_distinct,
    show_input_errors,
    weekdays,
    killattr,
    sanitized_table,
)
from seminars.topic import topic_dag
from seminars.toggle import toggle
from lmfdb.utils import flash_error
from lmfdb.backend.utils import DelayCommit, IdentifierWrapper
from markupsafe import Markup
from psycopg2.sql import SQL
import pytz
from collections import defaultdict
from datetime import datetime
from lmfdb.logger import critical
from psycopg2.sql import Placeholder

import urllib.parse

combine = datetime.combine


class WebSeminar(object):
    def __init__(
        self, shortname, data=None, organizers=None, editing=False, showing=False, saving=False, deleted=False,  user=None,
    ):
        if user is None:
            user = current_user
        if data is None and not editing:
            data = seminars_lookup(shortname, include_deleted=deleted)
            if data is None:
                raise ValueError("Seminar %s does not exist" % shortname)
            data = dict(data.__dict__)
        elif data is not None:
            data = dict(data)
            if data.get("topics") is None:
                data["topics"] = []
            if data.get("institutions") is None:
                data["institutions"] = []
            if data.get("timezone") is None:
                data["timesone"] = str(user.tz)
        self.new = data is None
        self.deleted = False
        if self.new:
            self.shortname = shortname
            self.display = user.is_creator
            self.online = True  # default
            self.access = "open"  # default
            self.visibility = 2 # public by default, once display is set to True
            self.is_conference = False  # seminar by default
            self.frequency = 7
            self.per_day = 1
            self.weekday = self.start_time = self.end_time = None
            self.timezone = str(user.tz)
            for key, typ in db.seminars.col_type.items():
                if key == "id" or hasattr(self, key):
                    continue
                elif typ == "text":
                    setattr(self, key, "")
                elif typ == "text[]":
                    setattr(self, key, [])
                elif typ == "smallint[]":
                    setattr(self, key, [])
                elif typ == "timestamp with time zone":
                    setattr(self, key, None)
                elif typ == "timestamp with time zone[]":
                    setattr(self, key, [])
                elif typ == "date":
                    setattr(self, key, None)
                elif typ == "bigint":
                    setattr(self, key, None)
                else:
                    critical(
                        "Need to update seminar code to account for schema change key=%s" % key
                    )
                    setattr(self, key, None)
            if organizers is None:
                organizers = [
                    {
                        "seminar_id": self.shortname,
                        "email": user.email,
                        "homepage": user.homepage,
                        "name": user.name,
                        "order": 0,
                        "curator": False,
                        "display": True,
                        "contact": True,
                    }
                ]
        else:
            # The output from psycopg2 seems to always be given in the server's time zone
            if data.get("timezone"):
                tz = pytz.timezone(data["timezone"])
                if data.get("start_time"):
                    data["start_time"] = adapt_datetime(data["start_time"], tz)
                if data.get("end_time"):
                    data["end_time"] = adapt_datetime(data["end_time"], tz)
            self.__dict__.update(data)
        if organizers is None:
            organizers = list(
                db.seminar_organizers.search({"seminar_id": self.shortname}, sort=["order"])
            )
        self.organizers = organizers
        self.cleanse()

    def __repr__(self):
        return self.name

    def __eq__(self, other):
        # Note that equality ignores organizers
        return isinstance(other, WebSeminar) and all(
            getattr(self, key, None) == getattr(other, key, None) for key in db.seminars.search_cols
            if key not in ["edited_at", "edited_by"]
        )

    def __ne__(self, other):
        return not (self == other)

    def cleanse(self):
        """
        This function is used to ensure backward compatibility across changes to the schema and/or validation
        This is the only place where columns we plan to drop should be referenced 
        """
        from seminars.talk import talks_lucky

        if self.is_conference:
            self.frequency = None
            if not self.per_day:
                self.per_day = 4
        if self.frequency is None:
            self.weekdays = []
            self.time_slots = []
        else:
            if self.frequency > 1 and self.frequency <= 7:
                self.frequency = 7
            elif self.frequency > 7 and self.frequency <= 14:
                self.frequency = 14
            elif self.frequency > 14 and self.frequency <= 21:
                self.frequency = 21
            else:
                self.frequency = None
                self.weekdays = []
                self.time_slots = []
        if self.frequency and (not self.weekdays or not self.time_slots):
            self.weekdays = []
            self.time_slots = []
            if self.weekday is not None and self.start_time is not None and self.end_time is not None:
                self.weekdays = [self.weekday]
                self.time_slots = [self.start_time.strftime("%H:%M") + "-" + self.end_time.strftime("%H:%M")]
            else:
                now = datetime.now(tz=self.tz)
                t = talks_lucky(
                    {"seminar_id": self.shortname, "start_time": {"$gte": now}},
                    projection=["start_time", "end_time"],
                    sort=[("start_time",1)],
                    objects=False,
                )
                if not t:
                    t = talks_lucky(
                        {"seminar_id": self.shortname, "start_time": {"$lt": now}},
                        projection=["start_time", "end_time"],
                        sort=[("start_time", -1)],
                        objects=False,
                    )
                if t:
                    self.weekdays = [t["start_time"].weekday()]
                    self.time_slots = [t["start_time"].strftime("%H:%M") + "-" + t["end_time"].strftime("%H:%M")]
                else:
                    # Create a slot with an obviously bogus time in the hope that the user will notice and set it
                    self.weekdays = [0]
                    self.time_slots = ["00:00-01:00"]
        n = min(len(self.weekdays),len(self.time_slots))
        self.weekdays = self.weekdays[0:n]
        self.time_slots = self.time_slots[0:n]
        s = self.description
        self.description = s[0].upper() + s[1:] if s else ""
        # Port old subjects and topics to the new topic scheme
        if getattr(self, "subjects", []):
            def update_topic(topic):
                if topic in ["math", "physics", "bio"]:
                    return [topic]
                if topic in ["math_mp", "mp", "physics_math-ph"]:
                    return ["math", "physics", "math-ph"]
                if len(topic) == 2:
                    return ["math", "math_" + topic.upper()]
                if topic.startswith("math_"):
                    return ["math", "math_" + topic[5:].upper()]
                if topic.startswith("bio_bio_"):
                    return ["bio", "bio_" + topic[8:].upper()]
                assert topic.startswith("physics_")
                topic = topic[8:]
                if topic.startswith("nlin_"):
                    return ["physics", "nlin", topic]
                if topic.startswith("cond-mat_"):
                    return ["physics", "cond-mat", topic]
                if topic.startswith("nucl-"):
                    return ["physics", "nucl-ph", topic]
                if topic.startswith("hep-"):
                    return ["physics", "hep", topic]
                if topic.startswith("astro-ph_"):
                    return ["physics", "astro-ph", topic]
                return ["physics", topic]
            self.topics = sorted(set(sum([update_topic(topic) for topic in self.subjects + self.topics], [])))
        self.subjects = []
        # remove columns we plan to drop
        for attr in ["start_time","end_time","start_times","end_times","weekday","archived"]:
            killattr(self, attr)

    def visible(self, user=None):
        """
        Whether this seminar should be shown to the current user
        """
        if user is None:
            user = current_user
        return (self.owner == user.email or
                user.is_subject_admin(self) or
                # TODO: remove temporary measure of allowing visibility None
                self.display and (self.visibility is None or self.visibility > 0 or user.email in self.editors()))

    def searchable(self):
        """
        Whether this seminar should show up in search results (and whether its talks should show up on the browse page)
        """
        # TODO: remove temporary measure of allowing visibility None
        return self.display and (self.visibility is None or self.visibility > 1)

    def save(self, user=None):
        if user is None:
            user = current_user
        data = {col: getattr(self, col, None) for col in db.seminars.search_cols}
        assert data.get("shortname")
        data["edited_by"] = int(user.id)
        data["edited_at"] = datetime.now(tz=pytz.UTC)
        db.seminars.insert_many([data])

    def save_organizers(self):
        # Need to allow for deleting organizers, so we delete them all then add them back
        with DelayCommit(db):
            db.seminar_organizers.delete({"seminar_id": self.shortname})
            db.seminar_organizers.insert_many(self.organizers)

    # We use timestamps on January 1, 2020 to save start and end times
    # so that we have a well defined conversion between time zone and UTC offset (which
    # is how postgres/psycopg2 stores its time zones).

    @property
    def tz(self):
        return pytz.timezone(self.timezone)

    @property
    def series_type(self):
        return "conference" if self.is_conference else "seminar series"

    def _show_date(self, d):
        format = "%a %b %-d" if d.year == datetime.now(self.tz).year else "%d-%b-%Y"
        return d.strftime(format)

    def show_conference_dates (self, adapt=True):
        if self.is_conference:
            if self.start_date and self.end_date:
                if self.start_date == self.end_date:
                    return self._show_date(self.start_date)
                else:
                    return self._show_date(self.start_date) + " to " + self._show_date(self.end_date)
            else:
                return "TBA"
        else:
            return ""

    def show_seminar_times(self, adapt=True):
        """ weekday is an integer in [0,6], daytimes is a string "HH:MM-HH:MM" """
        if self.is_conference or not self.frequency:
            return ""
        n = min(len(self.weekdays),len(self.time_slots))
        if n == 0 or not self.frequency:
            return "No regular schedule"
        if self.frequency == 7:
            s = ""
        elif self.frequency == 14:
            s = "Every other "
        elif self.frequency == 21:
            s = "Every third "
        prevd = -1
        for i in range(n):
            s += ", " if i else ""
            d = self.weekdays[i]
            t = self.time_slots[i]
            if adapt:
                d, t = adapt_weektimes (d, t, self.tz, current_user.tz)
            s += t if d==prevd else (weekdays[d] + " " + t)
            prevd = d
        return s

    def show_topics(self):
        if self.topics:
            return " ".join('<span class="topic_label">%s</span>' % topic for topic in topic_dag.leaves(self.topics))
        else:
            return ""

    def show_name(self, homepage_link=False, external=False, show_attributes=False, plain=False):
        if plain:
            return self.name + (self.show_attributes() if show_attributes else "")
        # Link to seminar
        if homepage_link:
            if self.homepage:
                link = '<a href="%s">%s</a>' % (self.homepage, self.name)
            else:
                link = self.name
        else:
            kwargs = {"shortname": self.shortname}
            if external:
                kwargs["_external"] = True
                kwargs["_scheme"] = "https"
            link = '<a href="%s">%s</a>' % (url_for("show_seminar", **kwargs), self.name)
        if show_attributes:
            link += self.show_attributes()
        return link

    def show_attributes(self):
        if not self.display:
            return " (hidden)"
        elif self.visibility == 0:
            return " (private)"
        elif self.visibility == 1:
            return " (unlisted)"
        #elif self.online:
        #    return " (online)"
        else:
            return ""

    def show_description(self):
        if self.description:
            return self.description
        else:
            return ""

    def is_subscribed(self):
        if current_user.is_anonymous:
            return False
        return self.shortname in current_user.seminar_subscriptions

    def show_subscribe(self):
        if current_user.is_anonymous:
            return ""

        return toggle(
            tglid="tlg" + self.shortname,
            name=self.shortname,
            value=1 if self.is_subscribed() else -1,
            classes="subscribe",
        )

    def show_homepage(self,newtab=False):
        if not self.homepage:
            return ""
        else:
            return "<a href='%s'%s>External homepage</a>" % (self.homepage,' target="_blank"' if newtab else '')

    def show_institutions(self):
        if self.institutions:
            links = []
            for rec in db.institutions.search(
                {"shortname": {"$in": self.institutions}},
                ["shortname", "name", "homepage"],
                sort=["name"],
            ):
                if rec["homepage"]:
                    links.append('<a href="%s">%s</a>' % (rec["homepage"], rec["name"]))
                else:
                    links.append(rec["name"])
            return " / ".join(links)
        else:
            return ""

    def show_comments(self, prefix=""):
        if self.comments:
            return "\n".join("<p>%s</p>\n" % (elt) for elt in make_links(prefix + self.comments).split("\n\n"))
        else:
            return ""

    def show_knowl_embed(self, daterange, uniqstr='0'):
        return r'<a knowl="dynamic_show" kwargs="{content}">Embed this schedule</a>'.format(
            content=Markup.escape(render_template("seminar-embed-code-knowl.html", seminar=self, daterange=daterange, uniqstr=uniqstr)),
        )

    def oneline(
        self,
        conference=False,
        include_institutions=True,
        include_datetime=True,
        include_description=True,
        include_topics=False,
        include_subscribe=True,
        show_attributes=False,
    ):
        datetime_tds = ""
        if include_datetime:
            if conference: # include start and end date instead
                if self.is_conference and self.start_date and self.end_date:
                    if self.start_date == self.end_date:
                        datetime_tds = '<td colspan="2" class="onedate">' + self._show_date(self.start_date) + '</td>'
                    else:
                        datetime_tds = '<td class="startdate">' + self._show_date(self.start_date) + '</td><td class="enddate">' + self._show_date(self.end_date) + '</td>'
                else:
                    datetime_tds = '<td class="startdate"></td><td class="enddate"></td>'
            else: # could include both conferences and seminar series
                t = adapt_datetime(self.next_talk_time)
                if t is None:
                    datetime_tds = '<td></td><td></td><td></td>'
                else:
                    datetime_tds = t.strftime('<td class="weekday">%a</td><td class="monthdate">%b %d</td><td class="time">%H:%M</td>')
        cols = []
        cols.append(('class="seriesname"', self.show_name(show_attributes=show_attributes,homepage_link=True if self.deleted else False)))
        if include_institutions:
            cols.append(('class="institutions"', self.show_institutions()))
        if include_description:
            cols.append(('class="description"', self.show_description()))
        if include_topics:
            cols.append(('class="topics"', self.show_topics()))
        if include_subscribe:
            cols.append(('class="subscribe"', self.show_subscribe()))
        return datetime_tds + "".join("<td %s>%s</td>" % c for c in cols)

    def editors(self):
        return [rec["email"].lower() for rec in self.organizers if rec["email"]] + [
            self.owner.lower()
        ]

    def user_can_delete(self, user=None):
        # Check whether the current user can delete the seminar
        # See can_edit_seminar for another permission check
        # that takes a seminar's shortname as an argument
        # and returns various error messages if not editable
        if user is None:
            user = current_user
        return user.is_subject_admin(self) or (
            user.email_confirmed and user.email.lower() == self.owner.lower()
        )

    def user_can_edit(self, user=None):
        # Check whether the current user can edit the seminar
        # See can_edit_seminar for another permission check
        # that takes a seminar's shortname as an argument
        # and returns various error messages if not editable
        if user is None:
            user = current_user
        return user.is_subject_admin(self) or (
            user.email_confirmed and user.email.lower() in self.editors()
        )

    def _show_editors(self, label, curators=False):
        """ shows organizors (or curators if curators is True) """
        editors = []
        for rec in self.organizers:
            show = rec["curator"] if curators else not rec["curator"]
            if show and rec["display"]:
                link = (rec["homepage"] if rec["homepage"] else ("mailto:%s" % (rec["email"]) if rec["email"] else ""))
                name = rec["name"] if rec["name"] else link
                if name:
                    namelink = '<a href="%s">%s</a>' % (link, name) if link else name
                    if link and db.users.count({"email":rec["email"], "email_confirmed":True}):
                        namelink += "*"
                    editors.append(namelink)
        return ", ".join(editors)

    def show_organizers(self):
        return self._show_editors("Organizers")

    def show_curators(self):
        return self._show_editors("Curators", curators=True)

    def num_visible_organizers(self):
        return len([r for r in self.organizers if not r["curator"] and r["display"]])

    def num_visible_curators(self):
        return len([r for r in self.organizers if r["curator"] and r["display"]])

    def add_talk_link(self, ptag=True):
        if current_user.email in self.editors():
            s = '<a href="%s">Add talk</a>' % url_for("create.edit_talk", seminar_id=self.shortname)
            if ptag:
                s = "<p>%s</p>" % s
            return s
        else:
            return ""

    def show_input_time(self, time):
        if not time:
            return ""
        return time.strftime("%H:%M")

    def show_input_date(self, date):
        if not date:
            return ""
        return date.strftime("%b %d, %Y")

    def show_schedule_date(self, date):
        if not date:
            return ""
        format = "%a %b %-d" if adapt_datetime(date,self.tz).year == datetime.now(self.tz).year else "%d-%b-%Y"
        return adapt_datetime(date, self.tz).strftime(format)

    def talks(self, projection=1):
        from seminars.talk import talks_search  # avoid import loop

        query = {"seminar_id": self.shortname, "display": True, "hidden": {"$or": [False, {"$exists": False}]}}
        if self.user_can_edit():
            query.pop("display")
        return talks_search(query, projection=projection)

    @property
    def ics_link(self):
        return url_for(".ics_seminar_file", shortname=self.shortname, _external=True, _scheme="https")

    @property
    def ics_gcal_link(self):
        return "https://calendar.google.com/calendar/render?" + urllib.parse.urlencode(
            {"cid": url_for(".ics_seminar_file", shortname=self.shortname, _external=True, _scheme="http")}
        )

    @property
    def ics_webcal_link(self):
        return url_for(".ics_seminar_file", shortname=self.shortname, _external=True, _scheme="webcal")

    @property
    def next_talk_time(self):
        try:
            return self._next_talk_time
        except AttributeError:
            self._next_talk_time = next_talk(self.shortname)
            return self._next_talk_time

    @next_talk_time.setter
    def next_talk_time(self, t):
        self._next_talk_time = t

    def delete(self):
        # We don't actually delete from the seminars and talks tables but instead just
        # set the deleted flag.  We actually delete from seminar_organizers and subscriptions
        # since these are less important.
        if self.user_can_delete():
            with DelayCommit(db):
                db.seminars.update({"shortname": self.shortname}, {"deleted": True})
                db.talks.update({"seminar_id": self.shortname, "deleted": False}, {"deleted": True, "deleted_with_seminar": True})
                for elt in db.users.search(
                    {"seminar_subscriptions": {"$contains": self.shortname}},
                    ["id", "seminar_subscriptions"],
                ):
                    elt["seminar_subscriptions"].remove(self.shortname)
                    db.users.update(
                        {"id": elt["id"]},
                        {"seminar_subscriptions": elt["seminar_subscriptions"]}
                    )
                for i, talk_sub in db._execute(
                    SQL("SELECT {},{} FROM {} WHERE {} ? %s").format(
                        *map(
                            IdentifierWrapper,
                            ["id", "talk_subscriptions", "users", "talk_subscriptions"],
                        )
                    ),
                    [self.shortname],
                ):
                    del talk_sub[self.shortname]
                    db.users.update({"id": i}, {"talk_subscriptions": talk_sub})
            self.deleted = True
            return True
        else:
            return False


def series_header(
    conference=False, include_datetime=True, include_institutions=True, include_description=True, include_topics=False, include_subscribe=True
):
    cols = []
    if include_datetime:
        if conference:
            cols.append(('colspan="2" class="yourtime"', "Dates"))
        else:
            cols.append(('colspan="3" class="yourtime"', "Next talk"))
    cols.append(('class="seriesname"', "Name"))
    if include_institutions:
        cols.append(('class="institutions"', "Institutions"))
    if include_description:
        cols.append(('class="description"', "Description"))
    if include_topics:
        cols.append(("", "Topics"))
    if include_subscribe:
        if current_user.is_anonymous:
            cols.append(("", ""))
        else:
            cols.append(("", "Saved"))
    return "".join("<th %s>%s</th>" % pair for pair in cols)

_selecter = SQL(
    "SELECT {0} FROM (SELECT DISTINCT ON (shortname) {1} FROM {2} ORDER BY shortname, id DESC) tmp{3}"
)
_counter = SQL(
    "SELECT COUNT(*) FROM (SELECT 1 FROM (SELECT DISTINCT ON (shortname) {0} FROM {1} ORDER BY shortname, id DESC) tmp{2}) tmp2"
)
_maxer = SQL(
    "SELECT MAX({0}) FROM (SELECT DISTINCT ON (shortname) {1} FROM {2} ORDER BY shortname, id DESC) tmp{3}"
)


def _construct(organizer_dict, objects=True, more=False):
    def object_construct(rec):
        if not isinstance(rec, dict):
            return rec
        else:
            if more:
                moreval = rec.pop("more")
            seminar = WebSeminar(
                rec["shortname"], organizers=organizer_dict.get(rec["shortname"]), data=rec
            )
            if more:
                seminar.more = moreval
            return seminar
    def default_construct(rec):
        return rec

    return object_construct if objects else default_construct


def _iterator(organizer_dict, objects=True, more=False):
    def object_iterator(cur, search_cols, extra_cols, projection):
        for rec in db.seminars._search_iterator(cur, search_cols, extra_cols, projection):
            if isinstance(rec, dict) and "shortname" in rec and not rec["shortname"] in organizer_dict:
                continue
            yield _construct(organizer_dict, more=more)(rec)
    return object_iterator if objects else db.seminars._search_iterator


def seminars_count(query={}, include_deleted=False):
    """
    Replacement for db.seminars.count to account for versioning.
    """
    return count_distinct(db.seminars, _counter, query, include_deleted)


def seminars_max(col, constraint={}, include_deleted=False):
    return max_distinct(db.seminars, _maxer, col, constraint, include_deleted)


def seminars_search(*args, **kwds):
    """
    Replacement for db.seminars.search to account for versioning, return WebSeminar objects.

    Doesn't support split_ors or raw.  Always computes count.
    """
    organizer_dict = kwds.pop("organizer_dict", {})
    objects = kwds.pop("objects", True)
<<<<<<< HEAD
    sanitized = kwds.pop("sanitized", False)
    if sanitized:
        table = sanitized_table("seminars")
    else:
        table = db.seminars
    return search_distinct(
        table, _selecter, _counter, _iterator(organizer_dict, objects=objects), *args, **kwds
=======
    more = kwds.get("more", False)
    if more is not False: # might empty dictionary
        more, moreval = db.seminars._parse_dict(more)
        if more is None:
            more = Placeholder()
            moreval = [True]
        kwds["more"] = more = (more, moreval)
    return search_distinct(
        db.seminars, _selecter, _counter, _iterator(organizer_dict, objects=objects, more=more), *args, **kwds
>>>>>>> 9c5573c2
    )


def seminars_lucky(*args, **kwds):
    """
    Replacement for db.seminars.lucky to account for versioning, return a WebSeminar object or None.
    """
    organizer_dict = kwds.pop("organizer_dict", {})
    objects = kwds.pop("objects", True)
    return lucky_distinct(db.seminars, _selecter, _construct(organizer_dict, objects=objects), *args, **kwds)


def seminars_lookup(shortname, projection=3, label_col="shortname", organizer_dict={}, include_deleted=False, objects=True):
    return seminars_lucky(
        {label_col: shortname},
        projection=projection,
        organizer_dict=organizer_dict,
        include_deleted=include_deleted,
        objects=objects,
    )


def all_organizers(query={}):
    """
    A dictionary with keys the seminar ids and values a list of organizer data as fed into WebSeminar.
    Usable for the organizer_dict input to seminars_search, seminars_lucky and seminars_lookup
    """
    organizers = defaultdict(list)
    for rec in db.seminar_organizers.search(query, sort=["seminar_id", "order"]):
        organizers[rec["seminar_id"]].append(rec)
    return organizers


def all_seminars():
    """
    A dictionary with keys the seminar ids and values a WebSeminar object.
    """
    return {
        seminar.shortname: seminar
        for seminar in seminars_search({}, organizer_dict=all_organizers())
    }

def next_talks(query=None):
    """
    A dictionary with keys the seminar_ids and values datetimes (either the next talk in that seminar, or datetime.max if no talk scheduled so that they sort at the end.
    """
    if query is None:
        query = {"end_time": {"$gte": datetime.now(pytz.UTC)}, "hidden": False}  # ignore hidden talks by default
    ans = defaultdict(lambda: pytz.UTC.localize(datetime.max))
    from seminars.talk import _counter as talks_counter
    _selecter = SQL("""
SELECT DISTINCT ON (seminar_id) {0} FROM
(SELECT DISTINCT ON (seminar_id, seminar_ctr) {1} FROM {2} ORDER BY seminar_id, seminar_ctr, id DESC) tmp{3}
""")
    for rec in search_distinct(
            db.talks,
            _selecter,
            talks_counter,
            db.talks._search_iterator,
            query,
            projection=["seminar_id", "start_time"],
            sort=["seminar_id", "start_time"]):
        ans[rec["seminar_id"]] = rec["start_time"]
    return ans

def next_talk_sorted(results):
    """
    Sort a list of WebSeminars by when their next talk is (and add the next_talk_time attribute to each seminar).

    Returns the sorted list.
    """
    results = list(results)
    ntdict = next_talks()
    for R in results:
        R.next_talk_time = ntdict[R.shortname]
    results.sort(key=lambda R: (R.next_talk_time, R.name))
    for R in results:
        if R.next_talk_time.replace(tzinfo=None) == datetime.max:
            R.next_talk_time = None
    return results

def date_sorted(results):
    """
    Sort a list of WebSeminars that are conferencs by start_date, end_date, name

    Returns the sorted list.
    """
    return sorted(results, key=lambda res: [res.start_date, res.end_date, res.name])

def next_talk(shortname):
    """
    Gets the next talk time in a single seminar.  Note that if you need this information for many seminars, the `next_talks` function will be faster.
    """
    from seminars.talk import talks_lucky
    return talks_lucky({"seminar_id": shortname, "start_time": {"$gte": datetime.now(pytz.UTC)}}, projection="start_time", sort=["start_time"])

def can_edit_seminar(shortname, new):
    """
    INPUT:

    - ``shortname`` -- the identifier of the seminar
    - ``new`` -- a boolean, whether the seminar is supposedly newly created

    OUTPUT:

    - ``resp`` -- a response to return to the user (indicating an error) or None (editing allowed)
    - ``seminar`` -- a WebSeminar object, as returned by ``seminars_lookup(shortname)``,
                     or ``None`` (if error or seminar does not exist)
    """
    errmsgs = []
    if not allowed_shortname(shortname) or len(shortname) < 3 or len(shortname) > 32:
        errmsgs.append(
            format_errmsg(
                "The identifier '%s' must be 3 to 32 characters in length and can include only letters, numbers, hyphens and underscores.", shortname
            )
        )
        return show_input_errors(errmsgs), None
    seminar = seminars_lookup(shortname, include_deleted=True)
    # Check if seminar exists
    if new != (seminar is None):
        if seminar is not None and seminar.deleted:
            errmsgs.append(
                format_errmsg(
                    "Identifier %s is reserved by a seminar that has been deleted",
                    shortname)
            )
        else:
            errmsgs.append(
                format_errmsg(
                    "Identifier %s " + ("already exists" if new else "does not exist"),
                    shortname
                )
            )
        return show_input_errors(errmsgs), None
    if seminar is not None and seminar.deleted:
        return redirect(url_for("create.deleted_seminar", shortname=shortname), 302), None
    # can happen via talks, which don't check for logged in in order to support tokens
    if current_user.is_anonymous:
        flash_error(
            "You do not have permission to edit seminar %s. Please create an account and contact the seminar organizers.",
            shortname
        )
        return redirect(url_for("show_seminar", shortname=shortname), 302), None
    # Make sure user has permission to edit
    if not new and not seminar.user_can_edit():
        flash_error(
            "You do not have permission to edit seminar %s. Please contact the seminar organizers.",
            shortname
        )
        return redirect(url_for("show_seminar", shortname=shortname), 302), None
    if seminar is None:
        seminar = WebSeminar(shortname, data=None, editing=True)
    return None, seminar<|MERGE_RESOLUTION|>--- conflicted
+++ resolved
@@ -662,15 +662,6 @@
     """
     organizer_dict = kwds.pop("organizer_dict", {})
     objects = kwds.pop("objects", True)
-<<<<<<< HEAD
-    sanitized = kwds.pop("sanitized", False)
-    if sanitized:
-        table = sanitized_table("seminars")
-    else:
-        table = db.seminars
-    return search_distinct(
-        table, _selecter, _counter, _iterator(organizer_dict, objects=objects), *args, **kwds
-=======
     more = kwds.get("more", False)
     if more is not False: # might empty dictionary
         more, moreval = db.seminars._parse_dict(more)
@@ -678,9 +669,13 @@
             more = Placeholder()
             moreval = [True]
         kwds["more"] = more = (more, moreval)
+    sanitized = kwds.pop("sanitized", False)
+    if sanitized:
+        table = sanitized_table("seminars")
+    else:
+        table = db.seminars
     return search_distinct(
-        db.seminars, _selecter, _counter, _iterator(organizer_dict, objects=objects, more=more), *args, **kwds
->>>>>>> 9c5573c2
+        table, _selecter, _counter, _iterator(organizer_dict, objects=objects, more=more), *args, **kwds
     )
 
 
