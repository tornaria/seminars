--- conflicted
+++ resolved
@@ -214,18 +214,7 @@
         self.subjects = []
         # remove columns we plan to drop
         for attr in ["start_time","end_time","start_times","end_times","weekday","archived"]:
-<<<<<<< HEAD
             killattr(self, attr)
-        for i in range(len(self.organizers)):
-            org = self.organizers[i]
-            if not org.get("name") and org.get("full_name"):
-                org["name"] = org["full_name"]
-            if org.get("full_name"):
-                org.pop("full_name")
-            self.organizers[i] = org
-=======
-            killattr(self, "attr")
->>>>>>> c65f24e3
 
     def visible(self):
         """
