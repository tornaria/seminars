--- conflicted
+++ resolved
@@ -410,12 +410,8 @@
         # Make sure user has permission to edit
         organizer_data = db.seminar_organizers.lucky({'seminar_id': shortname, 'email':current_user.email})
         if organizer_data is None:
-<<<<<<< HEAD
-            owner_name = db.users.lucky({'email': seminar.owner}, 'name')
-            owner = "<%s>" % (owner_name, seminar.owner)
-=======
-            owner_name = db.users.lucky({'email': seminar.owner}, 'full_name')
->>>>>>> d449a621
+            owner = seminar.owner
+            owner_name = db.users.lucky({'email': owner}, 'name')
             if owner_name:
                 owner = "%s (%s)" % (owner_name, owner)
 
