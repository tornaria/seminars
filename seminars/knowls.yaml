filter:
  title: Filter
  contents: |
    Each filter toggle in the top row <i>restricts</i> the event list.
    The events displayed are those in the <i>intersection</i> 
    of the subsets defined by the activated filters and the search box.
    <ul>
        <li><b>topic:</b> 
            Clicking the word <u>topic</u> above
            activates the topic filter and opens the topic menu.
            Initially no topics are selected, so no events are displayed,
            but as you add topics, events matching that topic will appear.
            Many toggles for adding topics are 3-way: 
            clicking anywhere in the toggle cycles between 
            <i>none</i> (left), <i>some</i> (center), and <i>all</i> (right); 
            for example, to select all Mathematics topics, 
            you need to click the Mathematics toggle <i>twice</i>!
            When a submenu for a centered toggle is open, 
            subtopics are displayed; initially none are selected, 
            but you can click their toggles to add them.
            Click <u>topic</u> again to close the topic menu 
            and all its submenus.
            Toggling the topic filter off and on now switches between 
            displaying all events vs. 
            only events in the union of your selected topics.</li>
        <li><b>language:</b> 
            Click <u>language</u> to restrict to 
            events in the languages you understand.</li>
        <li><b>saved:</b> 
            After you have <a href="user/info">registered</a>, 
            clicking the toggle labeled <u>saved</u> will restrict the list 
            to talks and series you have saved as favorites.</li>
        <li><b>more:</b>
            Click <u>more</u> to open a box with additional filters; 
            these take effect when you click the Apply button 
            inside the box.</li>
    <li><b>search:</b>
            If text is entered in the search box, 
            then once you hit <kbd>return</kbd> or click the magnifying glass, 
            an event will be listed only if one of its attributes
            matches the text.
            Clicking the x inside the search box clears the text
            and removes the restriction.</li>
    </ul>
    <table>
    <tr>
      <td>
        <a style="margin-left: 50px" href="info">Introduction to the site</a>
      </td>
      <td>
        <a style="margin-left: 50px" href="faq">Detailed help</a>
      </td>
    </tr>
    </table>
    <p style="text-align:right;">To close this box, 
    click the blue word <u>Filter</u> above.</p>
saved:
  title: saved
  contents: |
    Setting this filter restricts the list to events 
    you have saved as favorites.
saved_ad:
  title: saved
  contents: |
    Only registered users can apply this filter.
    If you <a href="user/register">register</a>, 
    you will be able to save talks and series, 
    export them to an external calendar app 
    (e.g., Google Calendar, iCal, or Outlook), 
    and use this filter to restrict the list below to your saved favorites.
institution_shortname:
  title: Identifier
  contents: |
    Each institution must be given a unique identifier consisting of 2 to 32 letters, numbers, hyphens, or underscores.
    When you press Create, you will be alerted if the identifier is already in use.
    After creation, the identifier cannot be changed.
institution_name:
  title: Name
  contents: |
    Enter the full name of the institution.
    If the institution is associated to a series, this name will be displayed on that series' page.
    The name can be changed.
institution_type:
  title: Type
  contents: |
    Enter the type of your institution: university, research institute, corporation, or something else.
institution_homepage:
  title: Homepage
  contents: |
    Enter the homepage of your institution.
    This should be a URL beginning with "http://" or "https://" (the latter is preferred).
institution_city:
  title: City
  contents: |
    Enter city in which your institution is located, followed by the state/province/region (if relevant), and the country.
institution_timezone:
  title: Time zone
  contents: |
    From the drop-down list, select the time zone in which your institution resides.
    <i>Warning:</i> Different time zones with
    the same current <a href="https://en.wikipedia.org/wiki/Coordinated_Universal_Time">UTC</a> offset
    may switch to daylight saving time on different dates, so choose the precise time zone,
    not just one with the correct UTC offset.
institution_admin:
  title: Maintainer
  contents: |
    Enter the email address of the account on this site responsible
    for creating or maintaining this institution's listing.
    This is set to the email address of the user who created the institution by default,
    but can be set to the email address of any endorsed user.
is_conference:
  title: Type
  contents: |
    Choose <i>seminar series</i> for a recurring series of talks spread out over weeks.
    Choose <i>conference</i> for an event lasting a few days with talks each day.
    Our site treats seminar series and conferences identically for the most part;
    the main difference is the layout when editing the talk schedule.
seminar_shortname:
  title: Identifier
  contents: |
    Each series has a unique identifier consisting of
    3 to 32 letters, numbers, hyphens, and underscores (no spaces).
    It will be included in all URL links for the series and its associated talks.
    When you press create, you will be told if the identifier you entered is already in use.
    After creation, the identifier cannot be changed.
seminar_id:
  title: Identifier
  contents: |
    The unique identifier of this series on the site.
    When you press create, you will be told if the identifier you entered is already in use.
    After creation, the identifier cannot be changed.
seminar_name:
  title: Name
  contents: |
    This is the full name of the series, to appear on the Browse page.
    It can be changed at any time.
    Like Wikipedia, our site uses <a href="https://en.wikipedia.org/wiki/Letter_case#Sentence_case">sentence case</a>
    for titles:
    only the first word and proper nouns should be capitalized.
seminar_description:
  title: Short description
  contents: |
    The short description of your seminar series will appear with 
    the name and institutions when seminar series are displayed 
    on the Browse page.
    Here you might indicate, for example, whether the series is 
    a research seminar series or a learning seminar series.
    The short desription can be at most 50 characters long.
seminar_homepage:
  title: Homepage
  contents: |
    The external homepage of your series, if one exists.
    This should be a URL beginning with "http".
institutions:
  title: Institutions
  contents: |
    You may associate zero or more institutions to a series.
    The list of institutions can be changed at any time.
topics:
  title: Topics
  contents: |
    You need to associate one or more topics to a series or talk.
    In math and physics, topics correspond to an arXiv subject class;
    for example, <i>number theory</i> corresponds to <a href="https://arxiv.org/list/math.NT/recent">math.NT</a>.
    In other areas, topics may be drawn from other classification schemes.
    New talks inherit the topics of the series to which they belong;
    these can then be modified for a particular talk if desired.
    Changing the topics of a series has no impact on existing talks.
language:
  title: Language
  contents: |
    Each series and talk has an associated language.
    New talks inherit the language of the series to which they belong;
    this can then be modified for a particular talk if desired.
    Changing the language of a series has no impact on existing talks.
weekday:
  title: Meeting day
  contents: |
    Set this if your series meets on a particular day of the week, 
    even if your series does not meet every week.
    If set, this value will be used to lay out the grid used 
    when editing your series' talk schedule.
    <br><br>
    For series that meet more than one day per week,
    we suggest either setting the meeting day to the first day of the week your series meets
    and then editing the dates on the scheduling grid,
    or not setting the meeting day and setting the frequency to 1,
    which will give you a scheduling grid with slots for each day.
    We are currently working to better support series that meet on multiple days.
periodicity:
  title: Periodicity
  contents: |
    For a seminar series meeting at regular intervals, specify the period.
    This, together with your time slot choices, 
    determines the initial layout of time slots on the scheduling grid.
    For example, if your series meets on Tuesday and Thursday this week, not at all next week,
    Tuesday and Thursday in two weeks, not at all in three weeks, and so on,
    choose "every other week" here and click + to the right of "Time slots"
    so that you can enter both Tue and Thu there.
    <br><br>
    If your series does not have a regular schedule, select "no fixed schedule".
per_day:
  title: Talks per day
  contents: |
    The number of talks on a typical day during your conference.
    This is used only to determine the number of slots to create 
    in the scheduling grid on the "Edit schedule" page.
    You can adjust the actual number of talks on each day there.
start_date:
  title: Start date
  contents: |
    The date on which your conference begins.
end_date:
  title: End date
  contents: |
    The date on which your conference ends.
seminar_time_slots:
  title: Time slots
  contents: |
    The days and times of the regularly scheduled times for talks in your series.
    <br><br>
    Each time slot must include a day of the week and a time range in 24-hour format.
    For example, enter 11:30-13:00 for a talk that runs from 11:30 A.M. to 1 P.M.
    To enter more than one day-time pair, click + as many times as needed.
    <br><br>
    These entries, together with "Periodicity", 
    determine the initial layout of the scheduling grid on the "Edit schedule" page.
    At any later time you can adjust the schedule there, 
    even to create talks at irregular times.
timezone:
  title: Time zone
  contents: |
    Each talk and series has a time zone
    that determines how dates and times associated to the event are interpreted.
    Even if your event has no particular physical location, you must set the time zone.
    <i>Warning:</i> Different time zones with
    the same current <a href="https://en.wikipedia.org/wiki/Coordinated_Universal_Time">UTC</a> offset
    may switch to daylight saving time on different dates, so choose the precise time zone,
    not just one with the correct UTC offset.
    You may choose UTC as your time zone if you wish.
    <br><br>
    Dates and times are displayed to site visitors in their local time zone,
    as specified in their user account or by their computer.
    Exception for organizers: When editing a series or talk,
    times are displayed in <i>the time zone of the series or talk</i>.
room:
  title: Room
  contents: |
    The physical location of a talk or series; leave this blank for events that take place solely online.
    New talks inherit the room of the series to which they belong;
    this can then be modified for a particular talk if desired.
    Changing the room of a series has no impact on previously created talks.
    <br><br>
    Instructions to help visitors find the room should be entered in the Comments box (you can include a link to a campus map, for example).
online:
  title: Online
  contents: |
    If your event <i>can</i> be attended online, indicate that here.
    Events that have a physical presence <i>and</i> can also be viewed online
    should enter the location in Room and set the Online option to yes.
access_control:
  title: Access control
  contents: |
    For online talks and series, this determines how access to the interactive livestream link is controlled.
    <ul>
    <li><b>open</b>: The link is visible to all at all times.</li>
    <li><b>time-restricted</b>: The link will be visible only within a set time window before the talk starts.</li>
    <li><b>password-protected</b>: The link is visible to all at all times but requires a password.  Either the password itself or a hint for it must be given.</li>
    <li><b>login required</b>: Only logged-in users with confirmed email addresses are shown the link.</li>
    <li><b>instant registration</b>: Logged-in users with confirmed email addresses may instantly register to access the link.  
        A list of all users registered for each talk is visible to organizers on the View talk page.</li>
    <li><b>manual registration</b>: No link is available on researchseminars.org.
        You must provide a URL or email address through which visitors can obtain access information.</li>
    </ul>
    The access control setting for a series is inherited by new talks in the series.
access_time:
  title: Access time
  contents: |
    The interactive livestream link will be publicly visible after the specified time.
access_hint:
  title: Password hint
  contents: |
    This hint should allow users knowledgeable in the subject 
    to determine the password.
    If you do not wish to provide a password hint, 
    you can change the access control to manual registration 
    and email the password to registered participants.
access_registration:
  title: Registration link
  contents: |
    If you want users to visit an external website for instructions 
    to obtain an interactive livestream link, 
    enter the URL of that website.
    If you want users to send an email 
    to obtain an interactive livestream link,
    enter the email address.
    It is then the organizers' responsibility to ensure 
    that the livestream link and any required password 
    are emailed to those users.
live_link:
  title: Interactive livestream
  contents: |
    This should be the URL that users will visit 
    to <i>join</i> an ongoing talk
    (e.g., the URL for a Zoom meeting).
    If the URL is the same for all talks in the series,
    set the URL in the series properties,
    and new talks in the series will inherit it.
    If the URL is different for each talk, set it for each talk individually.
    The visibility of this URL depends on access control settings.
stream_link:
  title: View-only livestream
  contents: |
    This should be the URL that users will visit 
    to <i>watch</i> an ongoing talk
    without the possiblity of interaction (e.g., on YouTube).
    If the URL is the same for all talks in the series,
    set the URL in the series properties,
    and new talks in the series will inherit it.
    If the URL is different for each talk, set it for each talk individually.
    This URL is visible to all.
comments:
  title: Comments
  contents: |
    Use the comments field to display additional information on the series page,
    especially details on how to find the room.
    On a talk page, both the talk comments and the series comments 
    are displayed,
    so talk-specific comments should not be entered here.
    Any token beginning with "http://" or "https://" will automatically appear as a link.
    You may also use HTML hyperlinks and TeX symbols.
series_comments:
  title: Series comments
  contents: |
    These comments are inherited from the series.
    They are displayed on the series' page and on the page of each of its talks.
    Organizers can edit them at the "Edit series" page.
talk_comments:
  title: Talk comments
  contents: |
    The talk page will display both the talk comments and the series comments,
    so here enter only additional information specific to this talk,
    such as how to find the room if this changes from talk to talk.
    Any token beginning with "http://" or "https://" 
    will automatically appear as a link.
    You may also use HTML hyperlinks and TeX symbols.
organizer_name:
  title: Name
  contents: |
    Enter the full name of the organizer.
    This must be nonempty for each organizer.
    Names for which the Display box is checked will appear on the series' page, in the order given here.
    After names are entered and saved, you can change the ordering by using the two-headed arrows on the left to transpose adjacent rows.
homepage:
  title: Homepage
  contents: |
    Enter the URL of the organizer's homepage.
    Each organizer name displayed on the series' page will be a link to this URL.
    Specifying the homepage ensures that the organizer's email address remains hidden.
    (Many organizers obfuscate their email addresses on their homepages, and we want to preserve this obfuscation.)
email:
  title: Email
  contents: |
    Enter the organizer's email address,
    which will be displayed only if the Display box is checked and the homepage is not specified.
    A user who logs in to the site using this email address will be able to edit the series.
organizer:
  title: Organizer
  contents: |
    Check this box for organizers of the series responsible for its scientific content, inviting speakers, etc.
    Uncheck this box for anyone else who should be able to edit the series (perhaps a staff/student/postdoc assistant);
    these people will be listed as "Curators" on the series' page, if the Display box is checked.
display:
  title: Display
  contents: |
    Check this box for each organizer or curator whose name should appear on the series' home page.
    This box must be checked for at least one organizer/curator whose name and email match that of a registered user.
seminar:
  title: Series
  contents: |
    The name of the series to which this talk belongs.
conference:
  title: Conference
  contents: |
    The name of the conference to which this talk belongs.
talk_start_time:
  title: Start
  contents: |
    The time this talk starts in the time zone specified above.
talk_end_time:
  title: End
  contents: |
    The time this talk ends in the time zone specified above.
speaker:
  title: Speaker
  contents: |
    The full name of the speaker.
speaker_email:
  title: Speaker email
  contents: |
    The email address of the speaker.
    This is visible only to organizers of the series to which the talk belongs.
speaker_affiliation:
  title: Speaker affiliation
  contents: |
    The affiliation of the speaker.
    This need not be an institution listed on the site.
speaker_homepage:
  title: Speaker homepage
  contents: |
    The URL of the speaker's homepage.
    The speaker name will be linked to the speaker homepage if specified,
    and this link will appear on our main page for browsing talks.
    This link is useful to site visitors who may not know the speaker,
    and it improves the speaker's visibility within the mathematical community.
    We encourage organizers to enter this or to ask the speaker to do so
    when entering their title or abstract using the talk's edit link.
title:
  title: Title
  contents: |
    The title of the talk.
    As with seminar and conference names,
    this should be in <a href="https://en.wikipedia.org/wiki/Letter_case#Sentence_case">sentence case</a>,
    with only the first word and proper nouns capitalized.
    If you have co-authors, it is better to mention them not here, 
    but in the abstract.  If the title is not yet known, leave it blank (it will be listed as TBA).
abstract:
  title: Abstract
  contents: |
    The abstract should briefly summarize what the talk will be about,
    to help people figure out whether they want to attend the talk.
    This is also a good place to mention your co-authors.
    TeX symbols are OK here.
paper_link:
  title: Paper link
  contents: |
    A URL link to a paper related to the talk.
slide_link:
  title: Slides link
  contents: |
    A URL link to a slide presentation used in the talk.
    This may be set either before or after the talk.
video_link:
  title: Recorded video link
  contents: |
    A URL link to a video recording of the talk.
talk_date:
  title: Date
  contents: |
    The date on which the talk starts (talks cannot exceed 24 hours in length, but they may start and end on different dates).
talk_time_range:
  title: Time
  contents: |
    The start and end times of the talk in 24 hour format, separated by a hyphen, for example 10:00-11:00.
    <br><br>
    Use 23:00-01:00 for a talk that starts at 11pm and ends at 1am the next day.
    Note that 12:30-1:30 denotes a talk that is 13 hours long; you probably meant 12:30-13:30.
venue:
  title: Venue
  contents: |
    Selecting "online" limits search results to talks that are accessible online.
    Selecting "in-person" limits search results to talks that exist as an in-person meeting;
    some of these may also be accessible online.
visibility:
  title: Visibility
  contents: |
    <i>Public</i>: Any user can see the series and its talks.<br>
    <i>Unlisted</i>: The series and its talks are not listed on the Browse page,
                      but you can share their links with anyone.<br>
    <i>Private</i>: Only your co-organizers can see 
                      the series and its talks.<br><br>
    You must be endorsed in order for your series to be visible to anyone else;
    your setting here will become active once you get endorsed.
hidden:
  title: Hide
  contents: |
    Check this box to make the talk invisible to all but the organizers.
hide_talk:
  title: Hide talk
  contents: |
    Check this box to make the talk invisible to all but the organizers.
export:
  title: Export
  contents: |
    The links labelled <i>Google Calendar</i> or <i>iCal/Outlook</i> allow you to export your favorite series and talks to your chosen calendar app.  Later, if talks are added to those series, your calendar will automatically be updated.<br><br>  Some calendar services sync external calendars only every <a href="https://kb.mit.edu/confluence/display/istcontrib/How+to+change+the+update+frequency+of+a+calendar+I+am+subscribing+to">24 hours</a>. Furthermore, some may take even longer for the initial sync. A workaround is to copy the URL of the <i>ICS file</i> link and add it manually to your calendar app.
export_series:
  title: Export
  contents: |
    The links labelled <i>Google Calendar</i> or <i>iCal/Outlook</i> 
    allow you to export this series as a calendar to your chosen calendar app.  
    Later, if talks are added to the series, 
    your calendar will automatically be updated.  
    Registered users can instead 
    select favorite series and talks on the Browse page 
    and export them all as a single calendar on the Account page.
    <br><br>  
    Some calendar services sync external calendars only every 
    <a href="https://kb.mit.edu/confluence/display/istcontrib/How+to+change+the+update+frequency+of+a+calendar+I+am+subscribing+to">24 hours</a>. 
    Furthermore, some may take even longer for the initial sync. 
    A workaround is to copy the URL of the <i>ICS file</i> link 
    and add it manually to your calendar app.
export_talk:
  title: Export
  contents: |
    The links labelled <i>Google Calendar</i> or <i>iCal/Outlook</i> 
    allow you to export this talk as a calendar to your chosen calendar app.  
    Registered users can instead 
    select favorite series and talks on the Browse page 
    and export them all as a single calendar on the Account page.
    <br><br>  
    Some calendar services sync external calendars only every 
    <a href="https://kb.mit.edu/confluence/display/istcontrib/How+to+change+the+update+frequency+of+a+calendar+I+am+subscribing+to">24 hours</a>. 
    Furthermore, some may take even longer for the initial sync. 
    A workaround is to copy the URL of the <i>ICS file</i> link 
    and add it manually to your calendar app.
export_favorites:
  title: Export
  contents: |
<<<<<<< HEAD
    Only registered users can apply this filter.
    If you <a href="user/register">register</a>, 
    you will be able to save talks and series, 
    export them to an external calendar app 
    (e.g., Google Calendar, iCal, or Outlook), 
    and use this filter to restrict the list below to your saved favorites.
api_token:
  title: API token
  contents: |
    You can use this token to update talks and seminars using the API.
    You should protect this key as you would a password, since it provides
    access to your account.
    If you have reason to suspect that it has been compromised, you can use
    the reset link to change it and obtain a new key (the old one will
    immediately cease functioning).
=======
    The links labelled <i>Google Calendar</i> or <i>iCal/Outlook</i> 
    allow you to export your favorite series and talks 
    to your chosen calendar app.  
    Later, if talks are added to those series, 
    your calendar will automatically be updated.
    <br><br>  
    Some calendar services sync external calendars only every 
    <a href="https://kb.mit.edu/confluence/display/istcontrib/How+to+change+the+update+frequency+of+a+calendar+I+am+subscribing+to">24 hours</a>. 
    Furthermore, some may take even longer for the initial sync. 
    A workaround is to copy the URL of the <i>ICS file</i> link 
    and add it manually to your calendar app.
ids:
  title: IDs
  contents: |
    These are the identifiers that refer to a unique person, 
    such as an ORCID or (for mathematicians) an MR Author ID.   
    To add a new one for you,
    select the type of ID from the dropdown menu, 
    enter the ID number or text in the input box,
    and press "Update details".
    To add more than one, repeat.
    To add a type of ID not among the current possibilities,
    please visit the <a href="user/info">Contact</a> page 
    to send an email requesting that the type be added.
>>>>>>> b933f001
<|MERGE_RESOLUTION|>--- conflicted
+++ resolved
@@ -516,23 +516,6 @@
 export_favorites:
   title: Export
   contents: |
-<<<<<<< HEAD
-    Only registered users can apply this filter.
-    If you <a href="user/register">register</a>, 
-    you will be able to save talks and series, 
-    export them to an external calendar app 
-    (e.g., Google Calendar, iCal, or Outlook), 
-    and use this filter to restrict the list below to your saved favorites.
-api_token:
-  title: API token
-  contents: |
-    You can use this token to update talks and seminars using the API.
-    You should protect this key as you would a password, since it provides
-    access to your account.
-    If you have reason to suspect that it has been compromised, you can use
-    the reset link to change it and obtain a new key (the old one will
-    immediately cease functioning).
-=======
     The links labelled <i>Google Calendar</i> or <i>iCal/Outlook</i> 
     allow you to export your favorite series and talks 
     to your chosen calendar app.  
@@ -557,4 +540,12 @@
     To add a type of ID not among the current possibilities,
     please visit the <a href="user/info">Contact</a> page 
     to send an email requesting that the type be added.
->>>>>>> b933f001
+api_token:
+  title: API token
+  contents: |
+    You can use this token to update talks and seminars using the API.
+    You should protect this key as you would a password, since it provides
+    access to your account.
+    If you have reason to suspect that it has been compromised, you can use
+    the reset link to change it and obtain a new key (the old one will
+    immediately cease functioning).