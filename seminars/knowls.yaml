--- conflicted
+++ resolved
@@ -15,11 +15,7 @@
 institution_homepage:
   title: Homepage
   contents: |
-<<<<<<< HEAD
-    The homepage of your institution.  This should be a URL beginning with "http".
-=======
     Enter the homepage of your institution.  This should be a URL beginning with "http://" or "https://" (the latter is preferred).
->>>>>>> d1ddc554
 institution_city:
   title: City
   contents: |
@@ -168,11 +164,7 @@
 organizer_name:
   title: Name
   contents: |
-<<<<<<< HEAD
-    The full name of the organizer (or curator) that will be displayed on mathseminars.org.  This cannot be left blank.
-=======
     Enter the full name of the organizer.  This must be nonempty for each organizer.  Names for which the Display box is checked will appear on the seminar's page, in the order given here.
->>>>>>> d1ddc554
 homepage:
   title: Homepage
   contents: |
@@ -190,8 +182,7 @@
 display:
   title: Display
   contents: |
-<<<<<<< HEAD
-    Check this box for oragnizers (or curators) whose names should appear on the seminar's home page.  This box must be checked for at least one organizer or curator.
+    Check this box for an organizer or curator whose name should appear on the seminar's home page.  This box must be checked for at least one organizer or curator with a homepage or email address.
 seminar:
   title: Seminar
   contents: |
@@ -255,11 +246,9 @@
     <br><br>
     Use 23:00-01:00 for a talk that starts at 11pm and ends at 1am the next day.
     Note that 12:30-1:30 denotes a talk that is 13 hours long (you will be warned about talks that last longer than 8 hours); you probably want to use 12:30-13:30 instead.
-=======
-    Check this box for an organizer or curator whose name should appear on the seminar's home page.  This box must be checked for at least one organizer or curator with a homepage or email address.
 venue:
   title: Venue
   contents: |
     Selecting "online" limits search results to talks that are accessible online.
     Selecting "in-person" limits search results to talks that exist as an in-person meeting; some of these may also be accessible online.
->>>>>>> d1ddc554
+>