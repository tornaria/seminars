--- conflicted
+++ resolved
@@ -8,27 +8,6 @@
 
 `users`: data on users (note that this is in the userdb schema rather than public schema)
 
-<<<<<<< HEAD
-Column           | Type        |  Notes
------------------|-------------|-------
-id               | bigint      | auto
-password         | text        | hashed password with bcrypt
-email            | text        | this will act as username
-email_confirmed  | boolean     | if the email has been confirmed
-email_reset_code | text        |
-email_reset_time | timestamptz |
-admin            | boolean     |
-editor           | boolean     |
-creator          | boolean     |
-full_name        | text        |
-affiliation      | text        |
-homepage         | text        |
-created          | timestamptz |
-approver         | text        |
-ics_key          | text        |
-location         | earth       |
-timezone         | text        | time zone code, e.g. "America/New York"
-=======
 Column              | Type        |  Notes   
 --------------------|-------------|-----------
 id                  | bigint      | auto
@@ -47,7 +26,6 @@
 ics_key             | text        |
 location            | earth       |
 timezone            | text        | time zone code, e.g. "US/Eastern"
->>>>>>> 560e315c
 
 `account_tokens`: stores tokens that provide privileges when used to create an account.  These can be sent by admins and editors when inviting people to join the site
 
